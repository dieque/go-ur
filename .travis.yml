--- conflicted
+++ resolved
@@ -1,15 +1,5 @@
 language: go
-<<<<<<< HEAD
-go:
-  - 1.4.2
-  - 1.5.4
-  - 1.6.2
-install:
-  # - go get code.google.com/p/go.tools/cmd/goimports
-  # - go get github.com/golang/lint/golint
-  # - go get golang.org/x/tools/cmd/vet
-=======
-go_import_path: github.com/ethereum/go-ethereum
+go_import_path: github.com/ethereum/go-ur
 sudo: false
 matrix:
   include:
@@ -44,24 +34,24 @@
             - gcc-multilib
       script:
         # Build for the primary platforms that Trusty can manage
-        - go run build/ci.go debsrc -signer "Go Ethereum Linux Builder <geth-ci@ethereum.org>" -upload ppa:ethereum/ethereum
+        - go run build/ci.go debsrc -signer "Go Ethereum Linux Builder <gur-ci@ethereum.org>" -upload ppa:ethereum/ethereum
         - go run build/ci.go install
-        - go run build/ci.go archive -type tar -signer LINUX_SIGNING_KEY -upload gethstore/builds
+        - go run build/ci.go archive -type tar -signer LINUX_SIGNING_KEY -upload gurstore/builds
         - go run build/ci.go install -arch 386
-        - go run build/ci.go archive -arch 386 -type tar -signer LINUX_SIGNING_KEY -upload gethstore/builds
+        - go run build/ci.go archive -arch 386 -type tar -signer LINUX_SIGNING_KEY -upload gurstore/builds
 
         # Switch over GCC to cross compilation (breaks 386, hence why do it here only)
         - sudo -E apt-get -yq --no-install-suggests --no-install-recommends --force-yes install gcc-arm-linux-gnueabi libc6-dev-armel-cross gcc-arm-linux-gnueabihf libc6-dev-armhf-cross gcc-aarch64-linux-gnu libc6-dev-arm64-cross
         - sudo ln -s /usr/include/asm-generic /usr/include/asm
 
         - GOARM=5 CC=arm-linux-gnueabi-gcc go run build/ci.go install -arch arm
-        - GOARM=5 go run build/ci.go archive -arch arm -type tar -signer LINUX_SIGNING_KEY -upload gethstore/builds
+        - GOARM=5 go run build/ci.go archive -arch arm -type tar -signer LINUX_SIGNING_KEY -upload gurstore/builds
         - GOARM=6 CC=arm-linux-gnueabi-gcc go run build/ci.go install -arch arm
-        - GOARM=6 go run build/ci.go archive -arch arm -type tar -signer LINUX_SIGNING_KEY -upload gethstore/builds
+        - GOARM=6 go run build/ci.go archive -arch arm -type tar -signer LINUX_SIGNING_KEY -upload gurstore/builds
         - GOARM=7 CC=arm-linux-gnueabihf-gcc go run build/ci.go install -arch arm
-        - GOARM=7 go run build/ci.go archive -arch arm -type tar -signer LINUX_SIGNING_KEY -upload gethstore/builds
+        - GOARM=7 go run build/ci.go archive -arch arm -type tar -signer LINUX_SIGNING_KEY -upload gurstore/builds
         - CC=aarch64-linux-gnu-gcc go run build/ci.go install -arch arm64
-        - go run build/ci.go archive -arch arm64 -type tar -signer LINUX_SIGNING_KEY -upload gethstore/builds
+        - go run build/ci.go archive -arch arm64 -type tar -signer LINUX_SIGNING_KEY -upload gurstore/builds
 
     # This builder does the OSX Azure, Android Maven and Azure and iOS CocoaPods and Azure uploads
     - os: osx
@@ -71,7 +61,7 @@
         - mobile
       script:
         - go run build/ci.go install
-        - go run build/ci.go archive -type tar -signer OSX_SIGNING_KEY -upload gethstore/builds
+        - go run build/ci.go archive -type tar -signer OSX_SIGNING_KEY -upload gurstore/builds
 
         # Build the Android archive and upload it to Maven Central and Azure
         - brew update
@@ -81,7 +71,7 @@
         - export ANDROID_HOME=/usr/local/opt/android-sdk
         - echo "y" | android update sdk --no-ui --filter `android list sdk | grep "SDK Platform Android" | grep -E 'API 15|API 19|API 24' | awk '{print $1}' | cut -d '-' -f 1 | tr '\n' ','`
 
-        - go run build/ci.go aar -signer ANDROID_SIGNING_KEY -deploy https://oss.sonatype.org -upload gethstore/builds
+        - go run build/ci.go aar -signer ANDROID_SIGNING_KEY -deploy https://oss.sonatype.org -upload gurstore/builds
 
         # Build the iOS framework and upload it to CocoaPods and Azure
         - gem uninstall cocoapods -a
@@ -94,10 +84,9 @@
         - xctool -version
         - xcrun simctl list
 
-        - go run build/ci.go xcode -signer IOS_SIGNING_KEY -deploy trunk -upload gethstore/builds
+        - go run build/ci.go xcode -signer IOS_SIGNING_KEY -deploy trunk -upload gurstore/builds
 
 install:
->>>>>>> b70acf3c
   - go get golang.org/x/tools/cmd/cover
 script:
   - go run build/ci.go install
@@ -108,9 +97,4 @@
     urls:
       - https://webhooks.gitter.im/e/e09ccdce1048c5e03445
     on_success: change
-<<<<<<< HEAD
-    on_failure: always
-    on_start: false
-=======
-    on_failure: always
->>>>>>> b70acf3c
+    on_failure: always