// Copyright 2015 The go-ur Authors
// This file is part of the go-ur library.
//
// The go-ur library is free software: you can redistribute it and/or modify
// it under the terms of the GNU Lesser General Public License as published by
// the Free Software Foundation, either version 3 of the License, or
// (at your option) any later version.
//
// The go-ur library is distributed in the hope that it will be useful,
// but WITHOUT ANY WARRANTY; without even the implied warranty of
// MERCHANTABILITY or FITNESS FOR A PARTICULAR PURPOSE. See the
// GNU Lesser General Public License for more details.
//
// You should have received a copy of the GNU Lesser General Public License
// along with the go-ur library. If not, see <http://www.gnu.org/licenses/>.

// package web3ext contains geth specific web3.js extensions.
package web3ext

var Modules = map[string]string{
<<<<<<< HEAD
	"admin":    Admin_JS,
	"debug":    Debug_JS,
	"eth":      Eth_JS,
	"miner":    Miner_JS,
	"net":      Net_JS,
	"personal": Personal_JS,
	"rpc":      RPC_JS,
	"shh":      Shh_JS,
	"txpool":   TxPool_JS,
}

=======
	"admin":      Admin_JS,
	"bzz":        Bzz_JS,
	"chequebook": Chequebook_JS,
	"debug":      Debug_JS,
	"ens":        ENS_JS,
	"eth":        Eth_JS,
	"miner":      Miner_JS,
	"net":        Net_JS,
	"personal":   Personal_JS,
	"rpc":        RPC_JS,
	"shh":        Shh_JS,
	"txpool":     TxPool_JS,
}

const Bzz_JS = `
web3._extend({
	property: 'bzz',
	methods:
	[
		new web3._extend.Method({
			name: 'syncEnabled',
			call: 'bzz_syncEnabled',
			params: 1,
			inputFormatter: [null]
		}),
		new web3._extend.Method({
			name: 'swapEnabled',
			call: 'bzz_swapEnabled',
			params: 1,
			inputFormatter: [null]
		}),
		new web3._extend.Method({
			name: 'download',
			call: 'bzz_download',
			params: 2,
			inputFormatter: [null, null]
		}),
		new web3._extend.Method({
			name: 'upload',
			call: 'bzz_upload',
			params: 2,
			inputFormatter: [null, null]
		}),
		new web3._extend.Method({
			name: 'resolve',
			call: 'bzz_resolve',
			params: 1,
			inputFormatter: [null]
		}),
		new web3._extend.Method({
			name: 'get',
			call: 'bzz_get',
			params: 1,
			inputFormatter: [null]
		}),
		new web3._extend.Method({
			name: 'put',
			call: 'bzz_put',
			params: 2,
			inputFormatter: [null, null]
		}),
		new web3._extend.Method({
			name: 'modify',
			call: 'bzz_modify',
			params: 4,
			inputFormatter: [null, null, null, null]
		})
	],
	properties:
	[
		new web3._extend.Property({
			name: 'hive',
			getter: 'bzz_hive'
		}),
		new web3._extend.Property({
			name: 'info',
			getter: 'bzz_info',
		}),
	]
});
`

const ENS_JS = `
web3._extend({
  property: 'ens',
  methods:
  [
    new web3._extend.Method({
			name: 'register',
			call: 'ens_register',
			params: 1,
			inputFormatter: [null]
		}),
	new web3._extend.Method({
			name: 'setContentHash',
			call: 'ens_setContentHash',
			params: 2,
			inputFormatter: [null, null]
		}),
	new web3._extend.Method({
			name: 'resolve',
			call: 'ens_resolve',
			params: 1,
			inputFormatter: [null]
		}),
	]
})
`

const Chequebook_JS = `
web3._extend({
  property: 'chequebook',
  methods:
  [
    new web3._extend.Method({
      name: 'deposit',
      call: 'chequebook_deposit',
      params: 1,
      inputFormatter: [null]
    }),
    new web3._extend.Property({
			name: 'balance',
			getter: 'chequebook_balance',
				outputFormatter: web3._extend.utils.toDecimal
		}),
    new web3._extend.Method({
      name: 'cash',
      call: 'chequebook_cash',
      params: 1,
      inputFormatter: [null]
    }),
    new web3._extend.Method({
      name: 'issue',
      call: 'chequebook_issue',
      params: 2,
      inputFormatter: [null, null]
    }),
  ]
});
`

>>>>>>> b70acf3c
const Admin_JS = `
web3._extend({
	property: 'admin',
	methods:
	[
		new web3._extend.Method({
			name: 'addPeer',
			call: 'admin_addPeer',
			params: 1
		}),
		new web3._extend.Method({
			name: 'removePeer',
			call: 'admin_removePeer',
			params: 1
		}),
		new web3._extend.Method({
			name: 'exportChain',
			call: 'admin_exportChain',
			params: 1,
			inputFormatter: [null]
		}),
		new web3._extend.Method({
			name: 'importChain',
			call: 'admin_importChain',
			params: 1
		}),
		new web3._extend.Method({
			name: 'sleepBlocks',
			call: 'admin_sleepBlocks',
			params: 2
		}),
		new web3._extend.Method({
			name: 'setSolc',
			call: 'admin_setSolc',
			params: 1
		}),
		new web3._extend.Method({
			name: 'startRPC',
			call: 'admin_startRPC',
			params: 4,
			inputFormatter: [null, null, null, null]
		}),
		new web3._extend.Method({
			name: 'stopRPC',
			call: 'admin_stopRPC'
		}),
		new web3._extend.Method({
			name: 'startWS',
			call: 'admin_startWS',
			params: 4,
			inputFormatter: [null, null, null, null]
		}),
		new web3._extend.Method({
			name: 'stopWS',
			call: 'admin_stopWS'
		})
	],
	properties:
	[
		new web3._extend.Property({
			name: 'nodeInfo',
			getter: 'admin_nodeInfo'
		}),
		new web3._extend.Property({
			name: 'peers',
			getter: 'admin_peers'
		}),
		new web3._extend.Property({
			name: 'datadir',
			getter: 'admin_datadir'
		})
	]
});
`

const Debug_JS = `
web3._extend({
	property: 'debug',
	methods:
	[
		new web3._extend.Method({
			name: 'printBlock',
			call: 'debug_printBlock',
			params: 1
		}),
		new web3._extend.Method({
			name: 'getBlockRlp',
			call: 'debug_getBlockRlp',
			params: 1
		}),
		new web3._extend.Method({
			name: 'setHead',
			call: 'debug_setHead',
			params: 1
		}),
		new web3._extend.Method({
			name: 'traceBlock',
			call: 'debug_traceBlock',
			params: 1
		}),
		new web3._extend.Method({
			name: 'traceBlockByFile',
			call: 'debug_traceBlockByFile',
			params: 1
		}),
		new web3._extend.Method({
			name: 'traceBlockByNumber',
			call: 'debug_traceBlockByNumber',
			params: 1
		}),
		new web3._extend.Method({
			name: 'traceBlockByHash',
			call: 'debug_traceBlockByHash',
			params: 1
		}),
		new web3._extend.Method({
			name: 'seedHash',
			call: 'debug_seedHash',
			params: 1
		}),
		new web3._extend.Method({
			name: 'dumpBlock',
			call: 'debug_dumpBlock',
			params: 1
		}),
		new web3._extend.Method({
			name: 'chaindbProperty',
			call: 'debug_chaindbProperty',
			params: 1,
			outputFormatter: console.log
		}),
		new web3._extend.Method({
			name: 'chaindbCompact',
			call: 'debug_chaindbCompact',
		}),
		new web3._extend.Method({
			name: 'metrics',
			call: 'debug_metrics',
			params: 1
		}),
		new web3._extend.Method({
			name: 'verbosity',
			call: 'debug_verbosity',
			params: 1
		}),
		new web3._extend.Method({
			name: 'vmodule',
			call: 'debug_vmodule',
			params: 1
		}),
		new web3._extend.Method({
			name: 'backtraceAt',
			call: 'debug_backtraceAt',
			params: 1,
		}),
		new web3._extend.Method({
			name: 'stacks',
			call: 'debug_stacks',
			params: 0,
			outputFormatter: console.log
		}),
		new web3._extend.Method({
			name: 'memStats',
			call: 'debug_memStats',
			params: 0,
		}),
		new web3._extend.Method({
			name: 'gcStats',
			call: 'debug_gcStats',
			params: 0,
		}),
		new web3._extend.Method({
			name: 'cpuProfile',
			call: 'debug_cpuProfile',
			params: 2
		}),
		new web3._extend.Method({
			name: 'startCPUProfile',
			call: 'debug_startCPUProfile',
			params: 1
		}),
		new web3._extend.Method({
			name: 'stopCPUProfile',
			call: 'debug_stopCPUProfile',
			params: 0
		}),
		new web3._extend.Method({
			name: 'goTrace',
			call: 'debug_goTrace',
			params: 2
		}),
		new web3._extend.Method({
			name: 'startGoTrace',
			call: 'debug_startGoTrace',
			params: 1
		}),
		new web3._extend.Method({
			name: 'stopGoTrace',
			call: 'debug_stopGoTrace',
			params: 0
		}),
		new web3._extend.Method({
			name: 'blockProfile',
			call: 'debug_blockProfile',
			params: 2
		}),
		new web3._extend.Method({
			name: 'setBlockProfileRate',
			call: 'debug_setBlockProfileRate',
			params: 1
		}),
		new web3._extend.Method({
			name: 'writeBlockProfile',
			call: 'debug_writeBlockProfile',
			params: 1
		}),
		new web3._extend.Method({
			name: 'writeMemProfile',
			call: 'debug_writeMemProfile',
			params: 1
		}),
		new web3._extend.Method({
			name: 'traceTransaction',
			call: 'debug_traceTransaction',
			params: 2,
			inputFormatter: [null, null]
		})
	],
	properties: []
});
`

const Eth_JS = `
web3._extend({
	property: 'eth',
	methods:
	[
		new web3._extend.Method({
			name: 'sign',
			call: 'eth_sign',
			params: 2,
			inputFormatter: [web3._extend.formatters.inputAddressFormatter, null]
		}),
		new web3._extend.Method({
			name: 'resend',
			call: 'eth_resend',
			params: 3,
			inputFormatter: [web3._extend.formatters.inputTransactionFormatter, web3._extend.utils.fromDecimal, web3._extend.utils.fromDecimal]
		}),
		new web3._extend.Method({
			name: 'getNatSpec',
			call: 'eth_getNatSpec',
			params: 1,
			inputFormatter: [web3._extend.formatters.inputTransactionFormatter]
		}),
		new web3._extend.Method({
			name: 'signTransaction',
			call: 'eth_signTransaction',
			params: 1,
			inputFormatter: [web3._extend.formatters.inputTransactionFormatter]
		}),
		new web3._extend.Method({
			name: 'submitTransaction',
			call: 'eth_submitTransaction',
			params: 1,
			inputFormatter: [web3._extend.formatters.inputTransactionFormatter]
<<<<<<< HEAD
=======
		}),
		new web3._extend.Method({
			name: 'getRawTransaction',
			call: 'eth_getRawTransactionByHash',
			params: 1
		}),
		new web3._extend.Method({
			name: 'getRawTransactionFromBlock',
			call: function(args) {
				return (web3._extend.utils.isString(args[0]) && args[0].indexOf('0x') === 0) ? 'eth_getRawTransactionByBlockHashAndIndex' : 'eth_getRawTransactionByBlockNumberAndIndex';
			},
			params: 2,
			inputFormatter: [web3._extend.formatters.inputBlockNumberFormatter, web3._extend.utils.toHex]
>>>>>>> b70acf3c
		})
	],
	properties:
	[
		new web3._extend.Property({
			name: 'pendingTransactions',
			getter: 'eth_pendingTransactions',
			outputFormatter: function(txs) {
				var formatted = [];
				for (var i = 0; i < txs.length; i++) {
					formatted.push(web3._extend.formatters.outputTransactionFormatter(txs[i]));
					formatted[i].blockHash = null;
				}
				return formatted;
			}
		})
	]
});
`

const Miner_JS = `
web3._extend({
	property: 'miner',
	methods:
	[
		new web3._extend.Method({
			name: 'start',
			call: 'miner_start',
			params: 1,
			inputFormatter: [null]
		}),
		new web3._extend.Method({
			name: 'stop',
			call: 'miner_stop'
		}),
		new web3._extend.Method({
			name: 'setEtherbase',
			call: 'miner_setEtherbase',
			params: 1,
			inputFormatter: [web3._extend.formatters.inputAddressFormatter]
		}),
		new web3._extend.Method({
			name: 'setExtra',
			call: 'miner_setExtra',
			params: 1
		}),
		new web3._extend.Method({
			name: 'setGasPrice',
			call: 'miner_setGasPrice',
			params: 1,
			inputFormatter: [web3._extend.utils.fromDecimal]
		}),
		new web3._extend.Method({
			name: 'startAutoDAG',
			call: 'miner_startAutoDAG',
			params: 0
		}),
		new web3._extend.Method({
			name: 'stopAutoDAG',
			call: 'miner_stopAutoDAG',
			params: 0
		}),
		new web3._extend.Method({
			name: 'makeDAG',
			call: 'miner_makeDAG',
			params: 1,
			inputFormatter: [web3._extend.formatters.inputDefaultBlockNumberFormatter]
		})
	],
	properties: []
});
`

const Net_JS = `
web3._extend({
	property: 'net',
	methods: [],
	properties:
	[
		new web3._extend.Property({
			name: 'version',
			getter: 'net_version'
		})
	]
});
`

const Personal_JS = `
web3._extend({
	property: 'personal',
	methods:
	[
		new web3._extend.Method({
			name: 'importRawKey',
			call: 'personal_importRawKey',
			params: 2
		}),
		new web3._extend.Method({
<<<<<<< HEAD
			name: 'signAndSendTransaction',
			call: 'personal_signAndSendTransaction',
			params: 2,
			inputFormatter: [web3._extend.formatters.inputTransactionFormatter, null]
		})
	]
});
=======
			name: 'sendTransaction',
			call: 'personal_sendTransaction',
			params: 2,
			inputFormatter: [web3._extend.formatters.inputTransactionFormatter, null]
		}),
		new web3._extend.Method({
			name: 'sign',
			call: 'personal_sign',
			params: 3,
			inputFormatter: [null, web3._extend.formatters.inputAddressFormatter, null]
		}),
		new web3._extend.Method({
			name: 'ecRecover',
			call: 'personal_ecRecover',
			params: 2
		})
	]
})
>>>>>>> b70acf3c
`

const RPC_JS = `
web3._extend({
	property: 'rpc',
	methods: [],
	properties:
	[
		new web3._extend.Property({
			name: 'modules',
			getter: 'rpc_modules'
		})
	]
});
`

const Shh_JS = `
web3._extend({
	property: 'shh',
	methods: [],
	properties:
	[
		new web3._extend.Property({
			name: 'version',
			getter: 'shh_version',
			outputFormatter: web3._extend.utils.toDecimal
		})
	]
});
`

const TxPool_JS = `
web3._extend({
	property: 'txpool',
	methods: [],
	properties:
	[
		new web3._extend.Property({
			name: 'content',
			getter: 'txpool_content'
		}),
		new web3._extend.Property({
			name: 'inspect',
			getter: 'txpool_inspect'
		}),
		new web3._extend.Property({
			name: 'status',
			getter: 'txpool_status',
			outputFormatter: function(status) {
				status.pending = web3._extend.utils.toDecimal(status.pending);
				status.queued = web3._extend.utils.toDecimal(status.queued);
				return status;
			}
		})
	]
});
`<|MERGE_RESOLUTION|>--- conflicted
+++ resolved
@@ -14,23 +14,10 @@
 // You should have received a copy of the GNU Lesser General Public License
 // along with the go-ur library. If not, see <http://www.gnu.org/licenses/>.
 
-// package web3ext contains geth specific web3.js extensions.
+// package web3ext contains gur specific web3.js extensions.
 package web3ext
 
 var Modules = map[string]string{
-<<<<<<< HEAD
-	"admin":    Admin_JS,
-	"debug":    Debug_JS,
-	"eth":      Eth_JS,
-	"miner":    Miner_JS,
-	"net":      Net_JS,
-	"personal": Personal_JS,
-	"rpc":      RPC_JS,
-	"shh":      Shh_JS,
-	"txpool":   TxPool_JS,
-}
-
-=======
 	"admin":      Admin_JS,
 	"bzz":        Bzz_JS,
 	"chequebook": Chequebook_JS,
@@ -172,7 +159,6 @@
 });
 `
 
->>>>>>> b70acf3c
 const Admin_JS = `
 web3._extend({
 	property: 'admin',
@@ -439,8 +425,6 @@
 			call: 'eth_submitTransaction',
 			params: 1,
 			inputFormatter: [web3._extend.formatters.inputTransactionFormatter]
-<<<<<<< HEAD
-=======
 		}),
 		new web3._extend.Method({
 			name: 'getRawTransaction',
@@ -454,7 +438,6 @@
 			},
 			params: 2,
 			inputFormatter: [web3._extend.formatters.inputBlockNumberFormatter, web3._extend.utils.toHex]
->>>>>>> b70acf3c
 		})
 	],
 	properties:
@@ -553,15 +536,6 @@
 			params: 2
 		}),
 		new web3._extend.Method({
-<<<<<<< HEAD
-			name: 'signAndSendTransaction',
-			call: 'personal_signAndSendTransaction',
-			params: 2,
-			inputFormatter: [web3._extend.formatters.inputTransactionFormatter, null]
-		})
-	]
-});
-=======
 			name: 'sendTransaction',
 			call: 'personal_sendTransaction',
 			params: 2,
@@ -580,7 +554,6 @@
 		})
 	]
 })
->>>>>>> b70acf3c
 `
 
 const RPC_JS = `
