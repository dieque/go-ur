--- conflicted
+++ resolved
@@ -28,52 +28,29 @@
 	"sync"
 	"time"
 
-<<<<<<< HEAD
-	"github.com/ur-technology/urhash"
 	"github.com/ur-technology/go-ur/accounts"
 	"github.com/ur-technology/go-ur/common"
-	"github.com/ur-technology/go-ur/common/compiler"
-	"github.com/ur-technology/go-ur/common/httpclient"
-	"github.com/ur-technology/go-ur/common/registrar/ethreg"
 	"github.com/ur-technology/go-ur/core"
 	"github.com/ur-technology/go-ur/core/types"
-	"github.com/ur-technology/go-ur/core/vm"
 	"github.com/ur-technology/go-ur/eth/downloader"
 	"github.com/ur-technology/go-ur/eth/filters"
+	"github.com/ur-technology/go-ur/eth/gasprice"
 	"github.com/ur-technology/go-ur/ethdb"
 	"github.com/ur-technology/go-ur/event"
+	"github.com/ur-technology/go-ur/internal/ethapi"
 	"github.com/ur-technology/go-ur/logger"
 	"github.com/ur-technology/go-ur/logger/glog"
 	"github.com/ur-technology/go-ur/miner"
 	"github.com/ur-technology/go-ur/node"
 	"github.com/ur-technology/go-ur/p2p"
-	"github.com/ur-technology/go-ur/rlp"
+	"github.com/ur-technology/go-ur/params"
 	"github.com/ur-technology/go-ur/rpc"
-=======
-	"github.com/ethereum/ethash"
-	"github.com/ethereum/go-ethereum/accounts"
-	"github.com/ethereum/go-ethereum/common"
-	"github.com/ethereum/go-ethereum/core"
-	"github.com/ethereum/go-ethereum/core/types"
-	"github.com/ethereum/go-ethereum/eth/downloader"
-	"github.com/ethereum/go-ethereum/eth/filters"
-	"github.com/ethereum/go-ethereum/eth/gasprice"
-	"github.com/ethereum/go-ethereum/ethdb"
-	"github.com/ethereum/go-ethereum/event"
-	"github.com/ethereum/go-ethereum/internal/ethapi"
-	"github.com/ethereum/go-ethereum/logger"
-	"github.com/ethereum/go-ethereum/logger/glog"
-	"github.com/ethereum/go-ethereum/miner"
-	"github.com/ethereum/go-ethereum/node"
-	"github.com/ethereum/go-ethereum/p2p"
-	"github.com/ethereum/go-ethereum/params"
-	"github.com/ethereum/go-ethereum/rpc"
->>>>>>> b70acf3c
+	"github.com/ur-technology/urhash"
 )
 
 const (
 	epochLength    = 30000
-	ethashRevision = 23
+	urhashRevision = 23
 
 	autoDAGcheckInterval = 10 * time.Hour
 	autoDAGepochHeight   = epochLength / 2
@@ -147,7 +124,7 @@
 	chainDb ethdb.Database // Block chain database
 
 	eventMux       *event.TypeMux
-	pow            *ethash.Ethash
+	pow            *urhash.Ethash
 	accountManager *accounts.Manager
 
 	ApiBackend *EthApiBackend
@@ -214,7 +191,7 @@
 	if !config.SkipBcVersionCheck {
 		bcVersion := core.GetBlockChainVersion(chainDb)
 		if bcVersion != core.BlockChainVersion && bcVersion != 0 {
-			return nil, fmt.Errorf("Blockchain DB version mismatch (%d / %d). Run geth upgradedb.\n", bcVersion, core.BlockChainVersion)
+			return nil, fmt.Errorf("Blockchain DB version mismatch (%d / %d). Run gur upgradedb.\n", bcVersion, core.BlockChainVersion)
 		}
 		core.WriteBlockChainVersion(chainDb, core.BlockChainVersion)
 	}
@@ -314,17 +291,17 @@
 }
 
 // CreatePoW creates the required type of PoW instance for an Ethereum service
-func CreatePoW(config *Config) (*ethash.Ethash, error) {
+func CreatePoW(config *Config) (*urhash.Ethash, error) {
 	switch {
 	case config.PowTest:
-		glog.V(logger.Info).Infof("ethash used in test mode")
-		return ethash.NewForTesting()
+		glog.V(logger.Info).Infof("urhash used in test mode")
+		return urhash.NewForTesting()
 	case config.PowShared:
-		glog.V(logger.Info).Infof("ethash used in shared mode")
-		return ethash.NewShared(), nil
+		glog.V(logger.Info).Infof("urhash used in shared mode")
+		return urhash.NewShared(), nil
 
 	default:
-		return ethash.New(), nil
+		return urhash.New(), nil
 	}
 }
 
@@ -340,29 +317,6 @@
 		}, {
 			Namespace: "eth",
 			Version:   "1.0",
-<<<<<<< HEAD
-			Service:   NewPublicAccountAPI(s.accountManager),
-			Public:    true,
-		}, {
-			Namespace: "personal",
-			Version:   "1.0",
-			Service:   NewPrivateAccountAPI(s),
-			Public:    false,
-		}, {
-			Namespace: "eth",
-			Version:   "1.0",
-			Service:   NewPublicBlockChainAPI(s.chainConfig, s.blockchain, s.miner, s.chainDb, s.gpo, s.eventMux, s.accountManager),
-			Public:    true,
-		}, {
-			Namespace: "eth",
-			Version:   "1.0",
-			Service:   NewPublicTransactionPoolAPI(s),
-			Public:    true,
-		}, {
-			Namespace: "eth",
-			Version:   "1.0",
-=======
->>>>>>> b70acf3c
 			Service:   NewPublicMinerAPI(s),
 			Public:    true,
 		}, {
@@ -443,7 +397,7 @@
 func (s *Ethereum) BlockChain() *core.BlockChain       { return s.blockchain }
 func (s *Ethereum) TxPool() *core.TxPool               { return s.txPool }
 func (s *Ethereum) EventMux() *event.TypeMux           { return s.eventMux }
-func (s *Ethereum) Pow() *ethash.Ethash                { return s.pow }
+func (s *Ethereum) Pow() *urhash.Ethash                { return s.pow }
 func (s *Ethereum) ChainDb() ethdb.Database            { return s.chainDb }
 func (s *Ethereum) IsListening() bool                  { return true } // Always listening
 func (s *Ethereum) EthVersion() int                    { return int(s.protocolManager.SubProtocols[0].Version) }
@@ -505,7 +459,7 @@
 // StartAutoDAG() spawns a go routine that checks the DAG every autoDAGcheckInterval
 // by default that is 10 times per epoch
 // in epoch n, if we past autoDAGepochHeight within-epoch blocks,
-// it calls ethash.MakeDAG  to pregenerate the DAG for the next epoch n+1
+// it calls urhash.MakeDAG  to pregenerate the DAG for the next epoch n+1
 // if it does not exist yet as well as remove the DAG for epoch n-1
 // the loop quits if autodagquit channel is closed, it can safely restart and
 // stop any number of times.
@@ -516,29 +470,29 @@
 		return // already started
 	}
 	go func() {
-		glog.V(logger.Info).Infof("Automatic pregeneration of ethash DAG ON (ethash dir: %s)", ethash.DefaultDir)
+		glog.V(logger.Info).Infof("Automatic pregeneration of urhash DAG ON (urhash dir: %s)", urhash.DefaultDir)
 		var nextEpoch uint64
 		timer := time.After(0)
 		self.autodagquit = make(chan bool)
 		for {
 			select {
 			case <-timer:
-				glog.V(logger.Info).Infof("checking DAG (ethash dir: %s)", ethash.DefaultDir)
+				glog.V(logger.Info).Infof("checking DAG (urhash dir: %s)", urhash.DefaultDir)
 				currentBlock := self.BlockChain().CurrentBlock().NumberU64()
 				thisEpoch := currentBlock / epochLength
 				if nextEpoch <= thisEpoch {
 					if currentBlock%epochLength > autoDAGepochHeight {
 						if thisEpoch > 0 {
 							previousDag, previousDagFull := dagFiles(thisEpoch - 1)
-							os.Remove(filepath.Join(ethash.DefaultDir, previousDag))
-							os.Remove(filepath.Join(ethash.DefaultDir, previousDagFull))
+							os.Remove(filepath.Join(urhash.DefaultDir, previousDag))
+							os.Remove(filepath.Join(urhash.DefaultDir, previousDagFull))
 							glog.V(logger.Info).Infof("removed DAG for epoch %d (%s)", thisEpoch-1, previousDag)
 						}
 						nextEpoch = thisEpoch + 1
 						dag, _ := dagFiles(nextEpoch)
 						if _, err := os.Stat(dag); os.IsNotExist(err) {
 							glog.V(logger.Info).Infof("Pregenerating DAG for epoch %d (%s)", nextEpoch, dag)
-							err := ethash.MakeDAG(nextEpoch*epochLength, "") // "" -> ethash.DefaultDir
+							err := urhash.MakeDAG(nextEpoch*epochLength, "") // "" -> urhash.DefaultDir
 							if err != nil {
 								glog.V(logger.Error).Infof("Error generating DAG for epoch %d (%s)", nextEpoch, dag)
 								return
@@ -562,13 +516,13 @@
 		close(self.autodagquit)
 		self.autodagquit = nil
 	}
-	glog.V(logger.Info).Infof("Automatic pregeneration of ethash DAG OFF (ethash dir: %s)", ethash.DefaultDir)
+	glog.V(logger.Info).Infof("Automatic pregeneration of urhash DAG OFF (urhash dir: %s)", urhash.DefaultDir)
 }
 
 // dagFiles(epoch) returns the two alternative DAG filenames (not a path)
 // 1) <revision>-<hex(seedhash[8])> 2) full-R<revision>-<hex(seedhash[8])>
 func dagFiles(epoch uint64) (string, string) {
-	seedHash, _ := ethash.GetSeedHash(epoch * epochLength)
-	dag := fmt.Sprintf("full-R%d-%x", ethashRevision, seedHash[:8])
+	seedHash, _ := urhash.GetSeedHash(epoch * epochLength)
+	dag := fmt.Sprintf("full-R%d-%x", urhashRevision, seedHash[:8])
 	return dag, "full-R" + dag
 }