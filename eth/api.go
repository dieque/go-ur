// Copyright 2015 The go-ur Authors
// This file is part of the go-ur library.
//
// The go-ur library is free software: you can redistribute it and/or modify
// it under the terms of the GNU Lesser General Public License as published by
// the Free Software Foundation, either version 3 of the License, or
// (at your option) any later version.
//
// The go-ur library is distributed in the hope that it will be useful,
// but WITHOUT ANY WARRANTY; without even the implied warranty of
// MERCHANTABILITY or FITNESS FOR A PARTICULAR PURPOSE. See the
// GNU Lesser General Public License for more details.
//
// You should have received a copy of the GNU Lesser General Public License
// along with the go-ur library. If not, see <http://www.gnu.org/licenses/>.

package eth

import (
	"bytes"
	"errors"
	"fmt"
	"io"
	"io/ioutil"
	"math/big"
	"os"
	"runtime"
	"time"

<<<<<<< HEAD
	"github.com/ur-technology/urhash"
	"github.com/ur-technology/go-ur/accounts"
	"github.com/ur-technology/go-ur/common"
	"github.com/ur-technology/go-ur/common/compiler"
	"github.com/ur-technology/go-ur/core"
	"github.com/ur-technology/go-ur/core/state"
	"github.com/ur-technology/go-ur/core/types"
	"github.com/ur-technology/go-ur/core/vm"
	"github.com/ur-technology/go-ur/crypto"
	"github.com/ur-technology/go-ur/ethdb"
	"github.com/ur-technology/go-ur/event"
	"github.com/ur-technology/go-ur/logger"
	"github.com/ur-technology/go-ur/logger/glog"
	"github.com/ur-technology/go-ur/miner"
	"github.com/ur-technology/go-ur/p2p"
	"github.com/ur-technology/go-ur/rlp"
	"github.com/ur-technology/go-ur/rpc"
	"github.com/syndtr/goleveldb/leveldb"
	"golang.org/x/net/context"
)

const defaultGas = uint64(90000)

// blockByNumber is a commonly used helper function which retrieves and returns
// the block for the given block number, capable of handling two special blocks:
// rpc.LatestBlockNumber and rpc.PendingBlockNumber. It returns nil when no block
// could be found.
func blockByNumber(m *miner.Miner, bc *core.BlockChain, blockNr rpc.BlockNumber) *types.Block {
	// Pending block is only known by the miner
	if blockNr == rpc.PendingBlockNumber {
		block, _ := m.Pending()
		return block
	}
	// Otherwise resolve and return the block
	if blockNr == rpc.LatestBlockNumber {
		return bc.CurrentBlock()
	}
	return bc.GetBlockByNumber(uint64(blockNr))
}

// stateAndBlockByNumber is a commonly used helper function which retrieves and
// returns the state and containing block for the given block number, capable of
// handling two special states: rpc.LatestBlockNumber and rpc.PendingBlockNumber.
// It returns nil when no block or state could be found.
func stateAndBlockByNumber(m *miner.Miner, bc *core.BlockChain, blockNr rpc.BlockNumber, chainDb ethdb.Database) (*state.StateDB, *types.Block, error) {
	// Pending state is only known by the miner
	if blockNr == rpc.PendingBlockNumber {
		block, state := m.Pending()
		return state, block, nil
	}
	// Otherwise resolve the block number and return its state
	block := blockByNumber(m, bc, blockNr)
	if block == nil {
		return nil, nil, nil
	}
	stateDb, err := state.New(block.Root(), chainDb)
	return stateDb, block, err
}
=======
	"github.com/ethereum/ethash"
	"github.com/ethereum/go-ethereum/common"
	"github.com/ethereum/go-ethereum/core"
	"github.com/ethereum/go-ethereum/core/state"
	"github.com/ethereum/go-ethereum/core/types"
	"github.com/ethereum/go-ethereum/core/vm"
	"github.com/ethereum/go-ethereum/internal/ethapi"
	"github.com/ethereum/go-ethereum/logger"
	"github.com/ethereum/go-ethereum/logger/glog"
	"github.com/ethereum/go-ethereum/miner"
	"github.com/ethereum/go-ethereum/params"
	"github.com/ethereum/go-ethereum/rlp"
	"github.com/ethereum/go-ethereum/rpc"
	"golang.org/x/net/context"
)

const defaultTraceTimeout = 5 * time.Second
>>>>>>> b70acf3c

// PublicEthereumAPI provides an API to access Ethereum full node-related
// information.
type PublicEthereumAPI struct {
	e *Ethereum
}

// NewPublicEthereumAPI creates a new Etheruem protocol API for full nodes.
func NewPublicEthereumAPI(e *Ethereum) *PublicEthereumAPI {
<<<<<<< HEAD
	return &PublicEthereumAPI{
		e:   e,
		gpo: e.gpo,
	}
}

// GasPrice returns a suggestion for a gas price.
func (s *PublicEthereumAPI) GasPrice() *big.Int {
	return s.gpo.SuggestPrice()
}

// GetCompilers returns the collection of available smart contract compilers
func (s *PublicEthereumAPI) GetCompilers() ([]string, error) {
	solc, err := s.e.Solc()
	if err == nil && solc != nil {
		return []string{"Solidity"}, nil
	}

	return []string{}, nil
}

// CompileSolidity compiles the given solidity source
func (s *PublicEthereumAPI) CompileSolidity(source string) (map[string]*compiler.Contract, error) {
	solc, err := s.e.Solc()
	if err != nil {
		return nil, err
	}

	if solc == nil {
		return nil, errors.New("solc (solidity compiler) not found")
	}

	return solc.Compile(source)
=======
	return &PublicEthereumAPI{e}
>>>>>>> b70acf3c
}

// Etherbase is the address that mining rewards will be send to
func (s *PublicEthereumAPI) Etherbase() (common.Address, error) {
	return s.e.Etherbase()
}

// Coinbase is the address that mining rewards will be send to (alias for Etherbase)
func (s *PublicEthereumAPI) Coinbase() (common.Address, error) {
	return s.Etherbase()
}

// Hashrate returns the POW hashrate
func (s *PublicEthereumAPI) Hashrate() *rpc.HexNumber {
	return rpc.NewHexNumber(s.e.Miner().HashRate())
}

// PublicMinerAPI provides an API to control the miner.
// It offers only methods that operate on data that pose no security risk when it is publicly accessible.
type PublicMinerAPI struct {
	e     *Ethereum
	agent *miner.RemoteAgent
}

// NewPublicMinerAPI create a new PublicMinerAPI instance.
func NewPublicMinerAPI(e *Ethereum) *PublicMinerAPI {
	agent := miner.NewRemoteAgent()
	e.Miner().Register(agent)

	return &PublicMinerAPI{e, agent}
}

// Mining returns an indication if this node is currently mining.
func (s *PublicMinerAPI) Mining() bool {
	return s.e.IsMining()
}

// SubmitWork can be used by external miner to submit their POW solution. It returns an indication if the work was
// accepted. Note, this is not an indication if the provided work was valid!
func (s *PublicMinerAPI) SubmitWork(nonce rpc.HexNumber, solution, digest common.Hash) bool {
	return s.agent.SubmitWork(nonce.Uint64(), digest, solution)
}

// GetWork returns a work package for external miner. The work package consists of 3 strings
// result[0], 32 bytes hex encoded current block header pow-hash
// result[1], 32 bytes hex encoded seed hash used for DAG
// result[2], 32 bytes hex encoded boundary condition ("target"), 2^256/difficulty
func (s *PublicMinerAPI) GetWork() (work [3]string, err error) {
	if !s.e.IsMining() {
<<<<<<< HEAD
		if err := s.e.StartMining(0, ""); err != nil {
=======
		if err := s.e.StartMining(0); err != nil {
>>>>>>> b70acf3c
			return work, err
		}
	}
	if work, err = s.agent.GetWork(); err == nil {
		return
	}
	glog.V(logger.Debug).Infof("%v", err)
	return work, fmt.Errorf("mining not ready")
}

// SubmitHashrate can be used for remote miners to submit their hash rate. This enables the node to report the combined
// hash rate of all miners which submit work through this node. It accepts the miner hash rate and an identifier which
// must be unique between nodes.
func (s *PublicMinerAPI) SubmitHashrate(hashrate rpc.HexNumber, id common.Hash) bool {
	s.agent.SubmitHashrate(id, hashrate.Uint64())
	return true
}

// PrivateMinerAPI provides private RPC methods to control the miner.
// These methods can be abused by external users and must be considered insecure for use by untrusted users.
type PrivateMinerAPI struct {
	e *Ethereum
}

// NewPrivateMinerAPI create a new RPC service which controls the miner of this node.
func NewPrivateMinerAPI(e *Ethereum) *PrivateMinerAPI {
	return &PrivateMinerAPI{e: e}
}

// Start the miner with the given number of threads. If threads is nil the number of
// workers started is equal to the number of logical CPU's that are usable by this process.
func (s *PrivateMinerAPI) Start(threads *rpc.HexNumber) (bool, error) {
	s.e.StartAutoDAG()

	if threads == nil {
		threads = rpc.NewHexNumber(runtime.NumCPU())
	}

	err := s.e.StartMining(threads.Int())
	if err == nil {
		return true, nil
	}
	return false, err
}

// Stop the miner
func (s *PrivateMinerAPI) Stop() bool {
	s.e.StopMining()
	return true
}

// SetExtra sets the extra data string that is included when this miner mines a block.
func (s *PrivateMinerAPI) SetExtra(extra string) (bool, error) {
	if err := s.e.Miner().SetExtra([]byte(extra)); err != nil {
		return false, err
	}
	return true, nil
}

// SetGasPrice sets the minimum accepted gas price for the miner.
func (s *PrivateMinerAPI) SetGasPrice(gasPrice rpc.HexNumber) bool {
	s.e.Miner().SetGasPrice(gasPrice.BigInt())
	return true
}

// SetEtherbase sets the etherbase of the miner
func (s *PrivateMinerAPI) SetEtherbase(etherbase common.Address) bool {
	s.e.SetEtherbase(etherbase)
	return true
}

// StartAutoDAG starts auto DAG generation. This will prevent the DAG generating on epoch change
// which will cause the node to stop mining during the generation process.
func (s *PrivateMinerAPI) StartAutoDAG() bool {
	s.e.StartAutoDAG()
	return true
}

// StopAutoDAG stops auto DAG generation
func (s *PrivateMinerAPI) StopAutoDAG() bool {
	s.e.StopAutoDAG()
	return true
}

// MakeDAG creates the new DAG for the given block number
func (s *PrivateMinerAPI) MakeDAG(blockNr rpc.BlockNumber) (bool, error) {
	if err := ethash.MakeDAG(uint64(blockNr.Int64()), ""); err != nil {
		return false, err
	}
	return true, nil
}

<<<<<<< HEAD
// PublicTxPoolAPI offers and API for the transaction pool. It only operates on data that is non confidential.
type PublicTxPoolAPI struct {
	e *Ethereum
}

// NewPublicTxPoolAPI creates a new tx pool service that gives information about the transaction pool.
func NewPublicTxPoolAPI(e *Ethereum) *PublicTxPoolAPI {
	return &PublicTxPoolAPI{e}
}

// Content returns the transactions contained within the transaction pool.
func (s *PublicTxPoolAPI) Content() map[string]map[string]map[string][]*RPCTransaction {
	content := map[string]map[string]map[string][]*RPCTransaction{
		"pending": make(map[string]map[string][]*RPCTransaction),
		"queued":  make(map[string]map[string][]*RPCTransaction),
	}
	pending, queue := s.e.TxPool().Content()

	// Flatten the pending transactions
	for account, batches := range pending {
		dump := make(map[string][]*RPCTransaction)
		for nonce, txs := range batches {
			nonce := fmt.Sprintf("%d", nonce)
			for _, tx := range txs {
				dump[nonce] = append(dump[nonce], newRPCPendingTransaction(tx))
			}
		}
		content["pending"][account.Hex()] = dump
	}
	// Flatten the queued transactions
	for account, batches := range queue {
		dump := make(map[string][]*RPCTransaction)
		for nonce, txs := range batches {
			nonce := fmt.Sprintf("%d", nonce)
			for _, tx := range txs {
				dump[nonce] = append(dump[nonce], newRPCPendingTransaction(tx))
			}
		}
		content["queued"][account.Hex()] = dump
	}
	return content
}

// Status returns the number of pending and queued transaction in the pool.
func (s *PublicTxPoolAPI) Status() map[string]*rpc.HexNumber {
	pending, queue := s.e.TxPool().Stats()
	return map[string]*rpc.HexNumber{
		"pending": rpc.NewHexNumber(pending),
		"queued":  rpc.NewHexNumber(queue),
	}
}

// Inspect retrieves the content of the transaction pool and flattens it into an
// easily inspectable list.
func (s *PublicTxPoolAPI) Inspect() map[string]map[string]map[string][]string {
	content := map[string]map[string]map[string][]string{
		"pending": make(map[string]map[string][]string),
		"queued":  make(map[string]map[string][]string),
	}
	pending, queue := s.e.TxPool().Content()

	// Define a formatter to flatten a transaction into a string
	var format = func(tx *types.Transaction) string {
		if to := tx.To(); to != nil {
			return fmt.Sprintf("%s: %v wei + %v × %v gas", tx.To().Hex(), tx.Value(), tx.Gas(), tx.GasPrice())
		}
		return fmt.Sprintf("contract creation: %v wei + %v × %v gas", tx.Value(), tx.Gas(), tx.GasPrice())
	}
	// Flatten the pending transactions
	for account, batches := range pending {
		dump := make(map[string][]string)
		for nonce, txs := range batches {
			nonce := fmt.Sprintf("%d", nonce)
			for _, tx := range txs {
				dump[nonce] = append(dump[nonce], format(tx))
			}
		}
		content["pending"][account.Hex()] = dump
	}
	// Flatten the queued transactions
	for account, batches := range queue {
		dump := make(map[string][]string)
		for nonce, txs := range batches {
			nonce := fmt.Sprintf("%d", nonce)
			for _, tx := range txs {
				dump[nonce] = append(dump[nonce], format(tx))
			}
		}
		content["queued"][account.Hex()] = dump
	}
	return content
}

// PublicAccountAPI provides an API to access accounts managed by this node.
// It offers only methods that can retrieve accounts.
type PublicAccountAPI struct {
	am *accounts.Manager
}

// NewPublicAccountAPI creates a new PublicAccountAPI.
func NewPublicAccountAPI(am *accounts.Manager) *PublicAccountAPI {
	return &PublicAccountAPI{am: am}
}

// Accounts returns the collection of accounts this node manages
func (s *PublicAccountAPI) Accounts() []accounts.Account {
	return s.am.Accounts()
}

// PrivateAccountAPI provides an API to access accounts managed by this node.
// It offers methods to create, (un)lock en list accounts. Some methods accept
// passwords and are therefore considered private by default.
type PrivateAccountAPI struct {
	am     *accounts.Manager
	txPool *core.TxPool
	txMu   *sync.Mutex
	gpo    *GasPriceOracle
}

// NewPrivateAccountAPI create a new PrivateAccountAPI.
func NewPrivateAccountAPI(e *Ethereum) *PrivateAccountAPI {
	return &PrivateAccountAPI{
		am:     e.accountManager,
		txPool: e.txPool,
		txMu:   &e.txMu,
		gpo:    e.gpo,
	}
}

// ListAccounts will return a list of addresses for accounts this node manages.
func (s *PrivateAccountAPI) ListAccounts() []common.Address {
	accounts := s.am.Accounts()
	addresses := make([]common.Address, len(accounts))
	for i, acc := range accounts {
		addresses[i] = acc.Address
	}
	return addresses
}

// NewAccount will create a new account and returns the address for the new account.
func (s *PrivateAccountAPI) NewAccount(password string) (common.Address, error) {
	acc, err := s.am.NewAccount(password)
	if err == nil {
		return acc.Address, nil
	}
	return common.Address{}, err
}

// ImportRawKey stores the given hex encoded ECDSA key into the key directory,
// encrypting it with the passphrase.
func (s *PrivateAccountAPI) ImportRawKey(privkey string, password string) (common.Address, error) {
	hexkey, err := hex.DecodeString(privkey)
	if err != nil {
		return common.Address{}, err
	}

	acc, err := s.am.ImportECDSA(crypto.ToECDSA(hexkey), password)
	return acc.Address, err
}

// UnlockAccount will unlock the account associated with the given address with
// the given password for duration seconds. If duration is nil it will use a
// default of 300 seconds. It returns an indication if the account was unlocked.
func (s *PrivateAccountAPI) UnlockAccount(addr common.Address, password string, duration *rpc.HexNumber) (bool, error) {
	if duration == nil {
		duration = rpc.NewHexNumber(300)
	}
	a := accounts.Account{Address: addr}
	d := time.Duration(duration.Int64()) * time.Second
	if err := s.am.TimedUnlock(a, password, d); err != nil {
		return false, err
	}
	return true, nil
}

// LockAccount will lock the account associated with the given address when it's unlocked.
func (s *PrivateAccountAPI) LockAccount(addr common.Address) bool {
	return s.am.Lock(addr) == nil
}

// SignAndSendTransaction will create a transaction from the given arguments and
// tries to sign it with the key associated with args.To. If the given passwd isn't
// able to decrypt the key it fails.
func (s *PrivateAccountAPI) SignAndSendTransaction(args SendTxArgs, passwd string) (common.Hash, error) {
	args = prepareSendTxArgs(args, s.gpo)

	s.txMu.Lock()
	defer s.txMu.Unlock()

	if args.Nonce == nil {
		args.Nonce = rpc.NewHexNumber(s.txPool.State().GetNonce(args.From))
	}

	var tx *types.Transaction
	if args.To == nil {
		tx = types.NewContractCreation(args.Nonce.Uint64(), args.Value.BigInt(), args.Gas.BigInt(), args.GasPrice.BigInt(), common.FromHex(args.Data))
	} else {
		tx = types.NewTransaction(args.Nonce.Uint64(), *args.To, args.Value.BigInt(), args.Gas.BigInt(), args.GasPrice.BigInt(), common.FromHex(args.Data))
	}

	signature, err := s.am.SignWithPassphrase(args.From, passwd, tx.SigHash().Bytes())
	if err != nil {
		return common.Hash{}, err
	}

	return submitTransaction(s.txPool, tx, signature)
}

// PublicBlockChainAPI provides an API to access the Ethereum blockchain.
// It offers only methods that operate on public data that is freely available to anyone.
type PublicBlockChainAPI struct {
	config                  *core.ChainConfig
	bc                      *core.BlockChain
	chainDb                 ethdb.Database
	eventMux                *event.TypeMux
	muNewBlockSubscriptions sync.Mutex                             // protects newBlocksSubscriptions
	newBlockSubscriptions   map[string]func(core.ChainEvent) error // callbacks for new block subscriptions
	am                      *accounts.Manager
	miner                   *miner.Miner
	gpo                     *GasPriceOracle
}

// NewPublicBlockChainAPI creates a new Etheruem blockchain API.
func NewPublicBlockChainAPI(config *core.ChainConfig, bc *core.BlockChain, m *miner.Miner, chainDb ethdb.Database, gpo *GasPriceOracle, eventMux *event.TypeMux, am *accounts.Manager) *PublicBlockChainAPI {
	api := &PublicBlockChainAPI{
		config:   config,
		bc:       bc,
		miner:    m,
		chainDb:  chainDb,
		eventMux: eventMux,
		am:       am,
		newBlockSubscriptions: make(map[string]func(core.ChainEvent) error),
		gpo: gpo,
	}

	go api.subscriptionLoop()

	return api
}

// subscriptionLoop reads events from the global event mux and creates notifications for the matched subscriptions.
func (s *PublicBlockChainAPI) subscriptionLoop() {
	sub := s.eventMux.Subscribe(core.ChainEvent{})
	for event := range sub.Chan() {
		if chainEvent, ok := event.Data.(core.ChainEvent); ok {
			s.muNewBlockSubscriptions.Lock()
			for id, notifyOf := range s.newBlockSubscriptions {
				if notifyOf(chainEvent) == rpc.ErrNotificationNotFound {
					delete(s.newBlockSubscriptions, id)
				}
			}
			s.muNewBlockSubscriptions.Unlock()
		}
	}
}

// BlockNumber returns the block number of the chain head.
func (s *PublicBlockChainAPI) BlockNumber() *big.Int {
	return s.bc.CurrentHeader().Number
}

// GetBalance returns the amount of wei for the given address in the state of the
// given block number. The rpc.LatestBlockNumber and rpc.PendingBlockNumber meta
// block numbers are also allowed.
func (s *PublicBlockChainAPI) GetBalance(address common.Address, blockNr rpc.BlockNumber) (*big.Int, error) {
	state, _, err := stateAndBlockByNumber(s.miner, s.bc, blockNr, s.chainDb)
	if state == nil || err != nil {
		return nil, err
	}
	return state.GetBalance(address), nil
}

// GetBlockByNumber returns the requested block. When blockNr is -1 the chain head is returned. When fullTx is true all
// transactions in the block are returned in full detail, otherwise only the transaction hash is returned.
func (s *PublicBlockChainAPI) GetBlockByNumber(blockNr rpc.BlockNumber, fullTx bool) (map[string]interface{}, error) {
	if block := blockByNumber(s.miner, s.bc, blockNr); block != nil {
		response, err := s.rpcOutputBlock(block, true, fullTx)
		if err == nil && blockNr == rpc.PendingBlockNumber {
			// Pending blocks need to nil out a few fields
			for _, field := range []string{"hash", "nonce", "logsBloom", "miner"} {
				response[field] = nil
			}
		}
		return response, err
	}
	return nil, nil
}

// GetBlockByHash returns the requested block. When fullTx is true all transactions in the block are returned in full
// detail, otherwise only the transaction hash is returned.
func (s *PublicBlockChainAPI) GetBlockByHash(blockHash common.Hash, fullTx bool) (map[string]interface{}, error) {
	if block := s.bc.GetBlock(blockHash); block != nil {
		return s.rpcOutputBlock(block, true, fullTx)
	}
	return nil, nil
}

// GetUncleByBlockNumberAndIndex returns the uncle block for the given block hash and index. When fullTx is true
// all transactions in the block are returned in full detail, otherwise only the transaction hash is returned.
func (s *PublicBlockChainAPI) GetUncleByBlockNumberAndIndex(blockNr rpc.BlockNumber, index rpc.HexNumber) (map[string]interface{}, error) {
	if block := blockByNumber(s.miner, s.bc, blockNr); block != nil {
		uncles := block.Uncles()
		if index.Int() < 0 || index.Int() >= len(uncles) {
			glog.V(logger.Debug).Infof("uncle block on index %d not found for block #%d", index.Int(), blockNr)
			return nil, nil
		}
		block = types.NewBlockWithHeader(uncles[index.Int()])
		return s.rpcOutputBlock(block, false, false)
	}
	return nil, nil
}

// GetUncleByBlockHashAndIndex returns the uncle block for the given block hash and index. When fullTx is true
// all transactions in the block are returned in full detail, otherwise only the transaction hash is returned.
func (s *PublicBlockChainAPI) GetUncleByBlockHashAndIndex(blockHash common.Hash, index rpc.HexNumber) (map[string]interface{}, error) {
	if block := s.bc.GetBlock(blockHash); block != nil {
		uncles := block.Uncles()
		if index.Int() < 0 || index.Int() >= len(uncles) {
			glog.V(logger.Debug).Infof("uncle block on index %d not found for block %s", index.Int(), blockHash.Hex())
			return nil, nil
		}
		block = types.NewBlockWithHeader(uncles[index.Int()])
		return s.rpcOutputBlock(block, false, false)
	}
	return nil, nil
}

// GetUncleCountByBlockNumber returns number of uncles in the block for the given block number
func (s *PublicBlockChainAPI) GetUncleCountByBlockNumber(blockNr rpc.BlockNumber) *rpc.HexNumber {
	if block := blockByNumber(s.miner, s.bc, blockNr); block != nil {
		return rpc.NewHexNumber(len(block.Uncles()))
	}
	return nil
}

// GetUncleCountByBlockHash returns number of uncles in the block for the given block hash
func (s *PublicBlockChainAPI) GetUncleCountByBlockHash(blockHash common.Hash) *rpc.HexNumber {
	if block := s.bc.GetBlock(blockHash); block != nil {
		return rpc.NewHexNumber(len(block.Uncles()))
	}
	return nil
}

// NewBlocksArgs allows the user to specify if the returned block should include transactions and in which format.
type NewBlocksArgs struct {
	IncludeTransactions bool `json:"includeTransactions"`
	TransactionDetails  bool `json:"transactionDetails"`
}

// NewBlocks triggers a new block event each time a block is appended to the chain. It accepts an argument which allows
// the caller to specify whether the output should contain transactions and in what format.
func (s *PublicBlockChainAPI) NewBlocks(ctx context.Context, args NewBlocksArgs) (rpc.Subscription, error) {
	notifier, supported := rpc.NotifierFromContext(ctx)
	if !supported {
		return nil, rpc.ErrNotificationsUnsupported
	}

	// create a subscription that will remove itself when unsubscribed/cancelled
	subscription, err := notifier.NewSubscription(func(subId string) {
		s.muNewBlockSubscriptions.Lock()
		delete(s.newBlockSubscriptions, subId)
		s.muNewBlockSubscriptions.Unlock()
	})

	if err != nil {
		return nil, err
	}

	// add a callback that is called on chain events which will format the block and notify the client
	s.muNewBlockSubscriptions.Lock()
	s.newBlockSubscriptions[subscription.ID()] = func(e core.ChainEvent) error {
		notification, err := s.rpcOutputBlock(e.Block, args.IncludeTransactions, args.TransactionDetails)
		if err == nil {
			return subscription.Notify(notification)
		}
		glog.V(logger.Warn).Info("unable to format block %v\n", err)
		return nil
	}
	s.muNewBlockSubscriptions.Unlock()
	return subscription, nil
}

// GetCode returns the code stored at the given address in the state for the given block number.
func (s *PublicBlockChainAPI) GetCode(address common.Address, blockNr rpc.BlockNumber) (string, error) {
	state, _, err := stateAndBlockByNumber(s.miner, s.bc, blockNr, s.chainDb)
	if state == nil || err != nil {
		return "", err
	}
	res := state.GetCode(address)
	if len(res) == 0 { // backwards compatibility
		return "0x", nil
	}
	return common.ToHex(res), nil
}

// GetStorageAt returns the storage from the state at the given address, key and
// block number. The rpc.LatestBlockNumber and rpc.PendingBlockNumber meta block
// numbers are also allowed.
func (s *PublicBlockChainAPI) GetStorageAt(address common.Address, key string, blockNr rpc.BlockNumber) (string, error) {
	state, _, err := stateAndBlockByNumber(s.miner, s.bc, blockNr, s.chainDb)
	if state == nil || err != nil {
		return "0x", err
	}
	return state.GetState(address, common.HexToHash(key)).Hex(), nil
}

// callmsg is the message type used for call transactions.
type callmsg struct {
	from          *state.StateObject
	to            *common.Address
	gas, gasPrice *big.Int
	value         *big.Int
	data          []byte
}

// accessor boilerplate to implement core.Message
func (m callmsg) From() (common.Address, error)         { return m.from.Address(), nil }
func (m callmsg) FromFrontier() (common.Address, error) { return m.from.Address(), nil }
func (m callmsg) Nonce() uint64                         { return m.from.Nonce() }
func (m callmsg) To() *common.Address                   { return m.to }
func (m callmsg) GasPrice() *big.Int                    { return m.gasPrice }
func (m callmsg) Gas() *big.Int                         { return m.gas }
func (m callmsg) Value() *big.Int                       { return m.value }
func (m callmsg) Data() []byte                          { return m.data }

// CallArgs represents the arguments for a call.
type CallArgs struct {
	From     common.Address  `json:"from"`
	To       *common.Address `json:"to"`
	Gas      *rpc.HexNumber  `json:"gas"`
	GasPrice *rpc.HexNumber  `json:"gasPrice"`
	Value    rpc.HexNumber   `json:"value"`
	Data     string          `json:"data"`
}

func (s *PublicBlockChainAPI) doCall(args CallArgs, blockNr rpc.BlockNumber) (string, *big.Int, error) {
	// Fetch the state associated with the block number
	stateDb, block, err := stateAndBlockByNumber(s.miner, s.bc, blockNr, s.chainDb)
	if stateDb == nil || err != nil {
		return "0x", nil, err
	}
	stateDb = stateDb.Copy()

	// Retrieve the account state object to interact with
	var from *state.StateObject
	if args.From == (common.Address{}) {
		accounts := s.am.Accounts()
		if len(accounts) == 0 {
			from = stateDb.GetOrNewStateObject(common.Address{})
		} else {
			from = stateDb.GetOrNewStateObject(accounts[0].Address)
		}
	} else {
		from = stateDb.GetOrNewStateObject(args.From)
	}
	from.SetBalance(common.MaxBig)

	// Assemble the CALL invocation
	msg := callmsg{
		from:     from,
		to:       args.To,
		gas:      args.Gas.BigInt(),
		gasPrice: args.GasPrice.BigInt(),
		value:    args.Value.BigInt(),
		data:     common.FromHex(args.Data),
	}
	if msg.gas == nil {
		msg.gas = big.NewInt(50000000)
	}
	if msg.gasPrice == nil {
		msg.gasPrice = s.gpo.SuggestPrice()
	}

	// Execute the call and return
	vmenv := core.NewEnv(stateDb, s.config, s.bc, msg, block.Header(), s.config.VmConfig)
	gp := new(core.GasPool).AddGas(common.MaxBig)

	res, requiredGas, _, err := core.NewStateTransition(vmenv, msg, gp).TransitionDb()
	if len(res) == 0 { // backwards compatibility
		return "0x", requiredGas, err
	}
	return common.ToHex(res), requiredGas, err
}

// Call executes the given transaction on the state for the given block number.
// It doesn't make and changes in the state/blockchain and is useful to execute and retrieve values.
func (s *PublicBlockChainAPI) Call(args CallArgs, blockNr rpc.BlockNumber) (string, error) {
	result, _, err := s.doCall(args, blockNr)
	return result, err
}

// EstimateGas returns an estimate of the amount of gas needed to execute the given transaction.
func (s *PublicBlockChainAPI) EstimateGas(args CallArgs) (*rpc.HexNumber, error) {
	_, gas, err := s.doCall(args, rpc.PendingBlockNumber)
	return rpc.NewHexNumber(gas), err
}

// rpcOutputBlock converts the given block to the RPC output which depends on fullTx. If inclTx is true transactions are
// returned. When fullTx is true the returned block contains full transaction details, otherwise it will only contain
// transaction hashes.
func (s *PublicBlockChainAPI) rpcOutputBlock(b *types.Block, inclTx bool, fullTx bool) (map[string]interface{}, error) {
	fields := map[string]interface{}{
		"number":           rpc.NewHexNumber(b.Number()),
		"hash":             b.Hash(),
		"parentHash":       b.ParentHash(),
		"nonce":            b.Header().Nonce,
		"sha3Uncles":       b.UncleHash(),
		"logsBloom":        b.Bloom(),
		"stateRoot":        b.Root(),
		"miner":            b.Coinbase(),
		"difficulty":       rpc.NewHexNumber(b.Difficulty()),
		"totalDifficulty":  rpc.NewHexNumber(s.bc.GetTd(b.Hash())),
		"extraData":        fmt.Sprintf("0x%x", b.Extra()),
		"size":             rpc.NewHexNumber(b.Size().Int64()),
		"gasLimit":         rpc.NewHexNumber(b.GasLimit()),
		"gasUsed":          rpc.NewHexNumber(b.GasUsed()),
		"timestamp":        rpc.NewHexNumber(b.Time()),
		"transactionsRoot": b.TxHash(),
		"receiptRoot":      b.ReceiptHash(),
	}

	if inclTx {
		formatTx := func(tx *types.Transaction) (interface{}, error) {
			return tx.Hash(), nil
		}

		if fullTx {
			formatTx = func(tx *types.Transaction) (interface{}, error) {
				return newRPCTransaction(b, tx.Hash())
			}
		}

		txs := b.Transactions()
		transactions := make([]interface{}, len(txs))
		var err error
		for i, tx := range b.Transactions() {
			if transactions[i], err = formatTx(tx); err != nil {
				return nil, err
			}
		}
		fields["transactions"] = transactions
	}

	uncles := b.Uncles()
	uncleHashes := make([]common.Hash, len(uncles))
	for i, uncle := range uncles {
		uncleHashes[i] = uncle.Hash()
	}
	fields["uncles"] = uncleHashes

	return fields, nil
}

// RPCTransaction represents a transaction that will serialize to the RPC representation of a transaction
type RPCTransaction struct {
	BlockHash        common.Hash     `json:"blockHash"`
	BlockNumber      *rpc.HexNumber  `json:"blockNumber"`
	From             common.Address  `json:"from"`
	Gas              *rpc.HexNumber  `json:"gas"`
	GasPrice         *rpc.HexNumber  `json:"gasPrice"`
	Hash             common.Hash     `json:"hash"`
	Input            string          `json:"input"`
	Nonce            *rpc.HexNumber  `json:"nonce"`
	To               *common.Address `json:"to"`
	TransactionIndex *rpc.HexNumber  `json:"transactionIndex"`
	Value            *rpc.HexNumber  `json:"value"`
}

// newRPCPendingTransaction returns a pending transaction that will serialize to the RPC representation
func newRPCPendingTransaction(tx *types.Transaction) *RPCTransaction {
	from, _ := tx.FromFrontier()

	return &RPCTransaction{
		From:     from,
		Gas:      rpc.NewHexNumber(tx.Gas()),
		GasPrice: rpc.NewHexNumber(tx.GasPrice()),
		Hash:     tx.Hash(),
		Input:    fmt.Sprintf("0x%x", tx.Data()),
		Nonce:    rpc.NewHexNumber(tx.Nonce()),
		To:       tx.To(),
		Value:    rpc.NewHexNumber(tx.Value()),
	}
}

// newRPCTransaction returns a transaction that will serialize to the RPC representation.
func newRPCTransactionFromBlockIndex(b *types.Block, txIndex int) (*RPCTransaction, error) {
	if txIndex >= 0 && txIndex < len(b.Transactions()) {
		tx := b.Transactions()[txIndex]
		from, err := tx.FromFrontier()
		if err != nil {
			return nil, err
		}

		return &RPCTransaction{
			BlockHash:        b.Hash(),
			BlockNumber:      rpc.NewHexNumber(b.Number()),
			From:             from,
			Gas:              rpc.NewHexNumber(tx.Gas()),
			GasPrice:         rpc.NewHexNumber(tx.GasPrice()),
			Hash:             tx.Hash(),
			Input:            fmt.Sprintf("0x%x", tx.Data()),
			Nonce:            rpc.NewHexNumber(tx.Nonce()),
			To:               tx.To(),
			TransactionIndex: rpc.NewHexNumber(txIndex),
			Value:            rpc.NewHexNumber(tx.Value()),
		}, nil
	}

	return nil, nil
}

// newRPCTransaction returns a transaction that will serialize to the RPC representation.
func newRPCTransaction(b *types.Block, txHash common.Hash) (*RPCTransaction, error) {
	for idx, tx := range b.Transactions() {
		if tx.Hash() == txHash {
			return newRPCTransactionFromBlockIndex(b, idx)
		}
	}

	return nil, nil
}

// PublicTransactionPoolAPI exposes methods for the RPC interface
type PublicTransactionPoolAPI struct {
	eventMux        *event.TypeMux
	chainDb         ethdb.Database
	gpo             *GasPriceOracle
	bc              *core.BlockChain
	miner           *miner.Miner
	am              *accounts.Manager
	txPool          *core.TxPool
	txMu            *sync.Mutex
	muPendingTxSubs sync.Mutex
	pendingTxSubs   map[string]rpc.Subscription
}

// NewPublicTransactionPoolAPI creates a new RPC service with methods specific for the transaction pool.
func NewPublicTransactionPoolAPI(e *Ethereum) *PublicTransactionPoolAPI {
	api := &PublicTransactionPoolAPI{
		eventMux:      e.eventMux,
		gpo:           e.gpo,
		chainDb:       e.chainDb,
		bc:            e.blockchain,
		am:            e.accountManager,
		txPool:        e.txPool,
		txMu:          &e.txMu,
		miner:         e.miner,
		pendingTxSubs: make(map[string]rpc.Subscription),
	}
	go api.subscriptionLoop()

	return api
}

// subscriptionLoop listens for events on the global event mux and creates notifications for subscriptions.
func (s *PublicTransactionPoolAPI) subscriptionLoop() {
	sub := s.eventMux.Subscribe(core.TxPreEvent{})
	for event := range sub.Chan() {
		tx := event.Data.(core.TxPreEvent)
		if from, err := tx.Tx.FromFrontier(); err == nil {
			if s.am.HasAddress(from) {
				s.muPendingTxSubs.Lock()
				for id, sub := range s.pendingTxSubs {
					if sub.Notify(tx.Tx.Hash()) == rpc.ErrNotificationNotFound {
						delete(s.pendingTxSubs, id)
					}
				}
				s.muPendingTxSubs.Unlock()
			}
		}
	}
}

func getTransaction(chainDb ethdb.Database, txPool *core.TxPool, txHash common.Hash) (*types.Transaction, bool, error) {
	txData, err := chainDb.Get(txHash.Bytes())
	isPending := false
	tx := new(types.Transaction)

	if err == nil && len(txData) > 0 {
		if err := rlp.DecodeBytes(txData, tx); err != nil {
			return nil, isPending, err
		}
	} else {
		// pending transaction?
		tx = txPool.GetTransaction(txHash)
		isPending = true
	}

	return tx, isPending, nil
}

// GetBlockTransactionCountByNumber returns the number of transactions in the block with the given block number.
func (s *PublicTransactionPoolAPI) GetBlockTransactionCountByNumber(blockNr rpc.BlockNumber) *rpc.HexNumber {
	if block := blockByNumber(s.miner, s.bc, blockNr); block != nil {
		return rpc.NewHexNumber(len(block.Transactions()))
	}
	return nil
}

// GetBlockTransactionCountByHash returns the number of transactions in the block with the given hash.
func (s *PublicTransactionPoolAPI) GetBlockTransactionCountByHash(blockHash common.Hash) *rpc.HexNumber {
	if block := s.bc.GetBlock(blockHash); block != nil {
		return rpc.NewHexNumber(len(block.Transactions()))
	}
	return nil
}

// GetTransactionByBlockNumberAndIndex returns the transaction for the given block number and index.
func (s *PublicTransactionPoolAPI) GetTransactionByBlockNumberAndIndex(blockNr rpc.BlockNumber, index rpc.HexNumber) (*RPCTransaction, error) {
	if block := blockByNumber(s.miner, s.bc, blockNr); block != nil {
		return newRPCTransactionFromBlockIndex(block, index.Int())
	}
	return nil, nil
}

// GetTransactionByBlockHashAndIndex returns the transaction for the given block hash and index.
func (s *PublicTransactionPoolAPI) GetTransactionByBlockHashAndIndex(blockHash common.Hash, index rpc.HexNumber) (*RPCTransaction, error) {
	if block := s.bc.GetBlock(blockHash); block != nil {
		return newRPCTransactionFromBlockIndex(block, index.Int())
	}
	return nil, nil
}

// GetTransactionCount returns the number of transactions the given address has sent for the given block number
func (s *PublicTransactionPoolAPI) GetTransactionCount(address common.Address, blockNr rpc.BlockNumber) (*rpc.HexNumber, error) {
	state, _, err := stateAndBlockByNumber(s.miner, s.bc, blockNr, s.chainDb)
	if state == nil || err != nil {
		return nil, err
	}
	return rpc.NewHexNumber(state.GetNonce(address)), nil
}

// getTransactionBlockData fetches the meta data for the given transaction from the chain database. This is useful to
// retrieve block information for a hash. It returns the block hash, block index and transaction index.
func getTransactionBlockData(chainDb ethdb.Database, txHash common.Hash) (common.Hash, uint64, uint64, error) {
	var txBlock struct {
		BlockHash  common.Hash
		BlockIndex uint64
		Index      uint64
	}

	blockData, err := chainDb.Get(append(txHash.Bytes(), 0x0001))
	if err != nil {
		return common.Hash{}, uint64(0), uint64(0), err
	}

	reader := bytes.NewReader(blockData)
	if err = rlp.Decode(reader, &txBlock); err != nil {
		return common.Hash{}, uint64(0), uint64(0), err
	}

	return txBlock.BlockHash, txBlock.BlockIndex, txBlock.Index, nil
}

// GetTransactionByHash returns the transaction for the given hash
func (s *PublicTransactionPoolAPI) GetTransactionByHash(txHash common.Hash) (*RPCTransaction, error) {
	var tx *types.Transaction
	var isPending bool
	var err error

	if tx, isPending, err = getTransaction(s.chainDb, s.txPool, txHash); err != nil {
		glog.V(logger.Debug).Infof("%v\n", err)
		return nil, nil
	} else if tx == nil {
		return nil, nil
	}

	if isPending {
		return newRPCPendingTransaction(tx), nil
	}

	blockHash, _, _, err := getTransactionBlockData(s.chainDb, txHash)
	if err != nil {
		glog.V(logger.Debug).Infof("%v\n", err)
		return nil, nil
	}

	if block := s.bc.GetBlock(blockHash); block != nil {
		return newRPCTransaction(block, txHash)
	}

	return nil, nil
}

// GetTransactionReceipt returns the transaction receipt for the given transaction hash.
func (s *PublicTransactionPoolAPI) GetTransactionReceipt(txHash common.Hash) (map[string]interface{}, error) {
	receipt := core.GetReceipt(s.chainDb, txHash)
	if receipt == nil {
		glog.V(logger.Debug).Infof("receipt not found for transaction %s", txHash.Hex())
		return nil, nil
	}

	tx, _, err := getTransaction(s.chainDb, s.txPool, txHash)
	if err != nil {
		glog.V(logger.Debug).Infof("%v\n", err)
		return nil, nil
	}

	txBlock, blockIndex, index, err := getTransactionBlockData(s.chainDb, txHash)
	if err != nil {
		glog.V(logger.Debug).Infof("%v\n", err)
		return nil, nil
	}

	from, err := tx.FromFrontier()
	if err != nil {
		glog.V(logger.Debug).Infof("%v\n", err)
		return nil, nil
	}

	fields := map[string]interface{}{
		"root":              common.Bytes2Hex(receipt.PostState),
		"blockHash":         txBlock,
		"blockNumber":       rpc.NewHexNumber(blockIndex),
		"transactionHash":   txHash,
		"transactionIndex":  rpc.NewHexNumber(index),
		"from":              from,
		"to":                tx.To(),
		"gasUsed":           rpc.NewHexNumber(receipt.GasUsed),
		"cumulativeGasUsed": rpc.NewHexNumber(receipt.CumulativeGasUsed),
		"contractAddress":   nil,
		"logs":              receipt.Logs,
	}

	if receipt.Logs == nil {
		fields["logs"] = []vm.Logs{}
	}

	// If the ContractAddress is 20 0x0 bytes, assume it is not a contract creation
	if bytes.Compare(receipt.ContractAddress.Bytes(), bytes.Repeat([]byte{0}, 20)) != 0 {
		fields["contractAddress"] = receipt.ContractAddress
	}

	return fields, nil
}

// sign is a helper function that signs a transaction with the private key of the given address.
func (s *PublicTransactionPoolAPI) sign(addr common.Address, tx *types.Transaction) (*types.Transaction, error) {
	signature, err := s.am.Sign(addr, tx.SigHash().Bytes())
	if err != nil {
		return nil, err
	}
	return tx.WithSignature(signature)
}

// SendTxArgs represents the arguments to sumbit a new transaction into the transaction pool.
type SendTxArgs struct {
	From     common.Address  `json:"from"`
	To       *common.Address `json:"to"`
	Gas      *rpc.HexNumber  `json:"gas"`
	GasPrice *rpc.HexNumber  `json:"gasPrice"`
	Value    *rpc.HexNumber  `json:"value"`
	Data     string          `json:"data"`
	Nonce    *rpc.HexNumber  `json:"nonce"`
}

// prepareSendTxArgs is a helper function that fills in default values for unspecified tx fields.
func prepareSendTxArgs(args SendTxArgs, gpo *GasPriceOracle) SendTxArgs {
	if args.Gas == nil {
		args.Gas = rpc.NewHexNumber(defaultGas)
	}
	if args.GasPrice == nil {
		args.GasPrice = rpc.NewHexNumber(gpo.SuggestPrice())
	}
	if args.Value == nil {
		args.Value = rpc.NewHexNumber(0)
	}
	return args
}

// submitTransaction is a helper function that submits tx to txPool and creates a log entry.
func submitTransaction(txPool *core.TxPool, tx *types.Transaction, signature []byte) (common.Hash, error) {
	signedTx, err := tx.WithSignature(signature)
	if err != nil {
		return common.Hash{}, err
	}

	txPool.SetLocal(signedTx)
	if err := txPool.Add(signedTx); err != nil {
		return common.Hash{}, err
	}

	if signedTx.To() == nil {
		from, _ := signedTx.From()
		addr := crypto.CreateAddress(from, signedTx.Nonce())
		glog.V(logger.Info).Infof("Tx(%s) created: %s\n", signedTx.Hash().Hex(), addr.Hex())
	} else {
		glog.V(logger.Info).Infof("Tx(%s) to: %s\n", signedTx.Hash().Hex(), tx.To().Hex())
	}

	return signedTx.Hash(), nil
}

// SendTransaction creates a transaction for the given argument, sign it and submit it to the
// transaction pool.
func (s *PublicTransactionPoolAPI) SendTransaction(args SendTxArgs) (common.Hash, error) {
	args = prepareSendTxArgs(args, s.gpo)

	s.txMu.Lock()
	defer s.txMu.Unlock()

	if args.Nonce == nil {
		args.Nonce = rpc.NewHexNumber(s.txPool.State().GetNonce(args.From))
	}

	var tx *types.Transaction
	if args.To == nil {
		tx = types.NewContractCreation(args.Nonce.Uint64(), args.Value.BigInt(), args.Gas.BigInt(), args.GasPrice.BigInt(), common.FromHex(args.Data))
	} else {
		tx = types.NewTransaction(args.Nonce.Uint64(), *args.To, args.Value.BigInt(), args.Gas.BigInt(), args.GasPrice.BigInt(), common.FromHex(args.Data))
	}

	signature, err := s.am.Sign(args.From, tx.SigHash().Bytes())
	if err != nil {
		return common.Hash{}, err
	}

	return submitTransaction(s.txPool, tx, signature)
}

// SendRawTransaction will add the signed transaction to the transaction pool.
// The sender is responsible for signing the transaction and using the correct nonce.
func (s *PublicTransactionPoolAPI) SendRawTransaction(encodedTx string) (string, error) {
	tx := new(types.Transaction)
	if err := rlp.DecodeBytes(common.FromHex(encodedTx), tx); err != nil {
		return "", err
	}

	s.txPool.SetLocal(tx)
	if err := s.txPool.Add(tx); err != nil {
		return "", err
	}

	if tx.To() == nil {
		from, err := tx.FromFrontier()
		if err != nil {
			return "", err
		}
		addr := crypto.CreateAddress(from, tx.Nonce())
		glog.V(logger.Info).Infof("Tx(%x) created: %x\n", tx.Hash(), addr)
	} else {
		glog.V(logger.Info).Infof("Tx(%x) to: %x\n", tx.Hash(), tx.To())
	}

	return tx.Hash().Hex(), nil
}

// Sign signs the given hash using the key that matches the address. The key must be
// unlocked in order to sign the hash.
func (s *PublicTransactionPoolAPI) Sign(addr common.Address, hash common.Hash) (string, error) {
	signature, error := s.am.Sign(addr, hash[:])
	return common.ToHex(signature), error
}

// SignTransactionArgs represents the arguments to sign a transaction.
type SignTransactionArgs struct {
	From     common.Address
	To       *common.Address
	Nonce    *rpc.HexNumber
	Value    *rpc.HexNumber
	Gas      *rpc.HexNumber
	GasPrice *rpc.HexNumber
	Data     string

	BlockNumber int64
}

// Tx is a helper object for argument and return values
type Tx struct {
	tx *types.Transaction

	To       *common.Address `json:"to"`
	From     common.Address  `json:"from"`
	Nonce    *rpc.HexNumber  `json:"nonce"`
	Value    *rpc.HexNumber  `json:"value"`
	Data     string          `json:"data"`
	GasLimit *rpc.HexNumber  `json:"gas"`
	GasPrice *rpc.HexNumber  `json:"gasPrice"`
	Hash     common.Hash     `json:"hash"`
}

// UnmarshalJSON parses JSON data into tx.
func (tx *Tx) UnmarshalJSON(b []byte) (err error) {
	req := struct {
		To       *common.Address `json:"to"`
		From     common.Address  `json:"from"`
		Nonce    *rpc.HexNumber  `json:"nonce"`
		Value    *rpc.HexNumber  `json:"value"`
		Data     string          `json:"data"`
		GasLimit *rpc.HexNumber  `json:"gas"`
		GasPrice *rpc.HexNumber  `json:"gasPrice"`
		Hash     common.Hash     `json:"hash"`
	}{}

	if err := json.Unmarshal(b, &req); err != nil {
		return err
	}

	tx.To = req.To
	tx.From = req.From
	tx.Nonce = req.Nonce
	tx.Value = req.Value
	tx.Data = req.Data
	tx.GasLimit = req.GasLimit
	tx.GasPrice = req.GasPrice
	tx.Hash = req.Hash

	data := common.Hex2Bytes(tx.Data)

	if tx.Nonce == nil {
		return fmt.Errorf("need nonce")
	}
	if tx.Value == nil {
		tx.Value = rpc.NewHexNumber(0)
	}
	if tx.GasLimit == nil {
		tx.GasLimit = rpc.NewHexNumber(0)
	}
	if tx.GasPrice == nil {
		tx.GasPrice = rpc.NewHexNumber(int64(50000000000))
	}

	if req.To == nil {
		tx.tx = types.NewContractCreation(tx.Nonce.Uint64(), tx.Value.BigInt(), tx.GasLimit.BigInt(), tx.GasPrice.BigInt(), data)
	} else {
		tx.tx = types.NewTransaction(tx.Nonce.Uint64(), *tx.To, tx.Value.BigInt(), tx.GasLimit.BigInt(), tx.GasPrice.BigInt(), data)
	}

	return nil
}

// SignTransactionResult represents a RLP encoded signed transaction.
type SignTransactionResult struct {
	Raw string `json:"raw"`
	Tx  *Tx    `json:"tx"`
}

func newTx(t *types.Transaction) *Tx {
	from, _ := t.FromFrontier()
	return &Tx{
		tx:       t,
		To:       t.To(),
		From:     from,
		Value:    rpc.NewHexNumber(t.Value()),
		Nonce:    rpc.NewHexNumber(t.Nonce()),
		Data:     "0x" + common.Bytes2Hex(t.Data()),
		GasLimit: rpc.NewHexNumber(t.Gas()),
		GasPrice: rpc.NewHexNumber(t.GasPrice()),
		Hash:     t.Hash(),
	}
}

// SignTransaction will sign the given transaction with the from account.
// The node needs to have the private key of the account corresponding with
// the given from address and it needs to be unlocked.
func (s *PublicTransactionPoolAPI) SignTransaction(args SignTransactionArgs) (*SignTransactionResult, error) {
	if args.Gas == nil {
		args.Gas = rpc.NewHexNumber(defaultGas)
	}
	if args.GasPrice == nil {
		args.GasPrice = rpc.NewHexNumber(s.gpo.SuggestPrice())
	}
	if args.Value == nil {
		args.Value = rpc.NewHexNumber(0)
	}

	s.txMu.Lock()
	defer s.txMu.Unlock()

	if args.Nonce == nil {
		args.Nonce = rpc.NewHexNumber(s.txPool.State().GetNonce(args.From))
	}

	var tx *types.Transaction
	if args.To == nil {
		tx = types.NewContractCreation(args.Nonce.Uint64(), args.Value.BigInt(), args.Gas.BigInt(), args.GasPrice.BigInt(), common.FromHex(args.Data))
	} else {
		tx = types.NewTransaction(args.Nonce.Uint64(), *args.To, args.Value.BigInt(), args.Gas.BigInt(), args.GasPrice.BigInt(), common.FromHex(args.Data))
	}

	signedTx, err := s.sign(args.From, tx)
	if err != nil {
		return nil, err
	}

	data, err := rlp.EncodeToBytes(signedTx)
	if err != nil {
		return nil, err
	}

	return &SignTransactionResult{"0x" + common.Bytes2Hex(data), newTx(signedTx)}, nil
}

// PendingTransactions returns the transactions that are in the transaction pool and have a from address that is one of
// the accounts this node manages.
func (s *PublicTransactionPoolAPI) PendingTransactions() []*RPCTransaction {
	pending := s.txPool.GetTransactions()
	transactions := make([]*RPCTransaction, 0, len(pending))
	for _, tx := range pending {
		from, _ := tx.FromFrontier()
		if s.am.HasAddress(from) {
			transactions = append(transactions, newRPCPendingTransaction(tx))
		}
	}
	return transactions
}

// NewPendingTransactions creates a subscription that is triggered each time a transaction enters the transaction pool
// and is send from one of the transactions this nodes manages.
func (s *PublicTransactionPoolAPI) NewPendingTransactions(ctx context.Context) (rpc.Subscription, error) {
	notifier, supported := rpc.NotifierFromContext(ctx)
	if !supported {
		return nil, rpc.ErrNotificationsUnsupported
	}

	subscription, err := notifier.NewSubscription(func(id string) {
		s.muPendingTxSubs.Lock()
		delete(s.pendingTxSubs, id)
		s.muPendingTxSubs.Unlock()
	})

	if err != nil {
		return nil, err
	}

	s.muPendingTxSubs.Lock()
	s.pendingTxSubs[subscription.ID()] = subscription
	s.muPendingTxSubs.Unlock()

	return subscription, nil
}

// Resend accepts an existing transaction and a new gas price and limit. It will remove the given transaction from the
// pool and reinsert it with the new gas price and limit.
func (s *PublicTransactionPoolAPI) Resend(tx Tx, gasPrice, gasLimit *rpc.HexNumber) (common.Hash, error) {

	pending := s.txPool.GetTransactions()
	for _, p := range pending {
		if pFrom, err := p.FromFrontier(); err == nil && pFrom == tx.From && p.SigHash() == tx.tx.SigHash() {
			if gasPrice == nil {
				gasPrice = rpc.NewHexNumber(tx.tx.GasPrice())
			}
			if gasLimit == nil {
				gasLimit = rpc.NewHexNumber(tx.tx.Gas())
			}

			var newTx *types.Transaction
			if tx.tx.To() == nil {
				newTx = types.NewContractCreation(tx.tx.Nonce(), tx.tx.Value(), gasPrice.BigInt(), gasLimit.BigInt(), tx.tx.Data())
			} else {
				newTx = types.NewTransaction(tx.tx.Nonce(), *tx.tx.To(), tx.tx.Value(), gasPrice.BigInt(), gasLimit.BigInt(), tx.tx.Data())
			}

			signedTx, err := s.sign(tx.From, newTx)
			if err != nil {
				return common.Hash{}, err
			}

			s.txPool.RemoveTx(tx.Hash)
			if err = s.txPool.Add(signedTx); err != nil {
				return common.Hash{}, err
			}

			return signedTx.Hash(), nil
		}
	}

	return common.Hash{}, fmt.Errorf("Transaction %#x not found", tx.Hash)
}

// PrivateAdminAPI is the collection of Etheruem APIs exposed over the private
// admin endpoint.
=======
// PrivateAdminAPI is the collection of Etheruem full node-related APIs
// exposed over the private admin endpoint.
>>>>>>> b70acf3c
type PrivateAdminAPI struct {
	eth *Ethereum
}

// NewPrivateAdminAPI creates a new API definition for the full node private
// admin methods of the Ethereum service.
func NewPrivateAdminAPI(eth *Ethereum) *PrivateAdminAPI {
	return &PrivateAdminAPI{eth: eth}
}

// ExportChain exports the current blockchain into a local file.
func (api *PrivateAdminAPI) ExportChain(file string) (bool, error) {
	// Make sure we can create the file to export into
	out, err := os.OpenFile(file, os.O_CREATE|os.O_WRONLY|os.O_TRUNC, os.ModePerm)
	if err != nil {
		return false, err
	}
	defer out.Close()

	// Export the blockchain
	if err := api.eth.BlockChain().Export(out); err != nil {
		return false, err
	}
	return true, nil
}

func hasAllBlocks(chain *core.BlockChain, bs []*types.Block) bool {
	for _, b := range bs {
		if !chain.HasBlock(b.Hash()) {
			return false
		}
	}

	return true
}

// ImportChain imports a blockchain from a local file.
func (api *PrivateAdminAPI) ImportChain(file string) (bool, error) {
	// Make sure the can access the file to import
	in, err := os.Open(file)
	if err != nil {
		return false, err
	}
	defer in.Close()

	// Run actual the import in pre-configured batches
	stream := rlp.NewStream(in, 0)

	blocks, index := make([]*types.Block, 0, 2500), 0
	for batch := 0; ; batch++ {
		// Load a batch of blocks from the input file
		for len(blocks) < cap(blocks) {
			block := new(types.Block)
			if err := stream.Decode(block); err == io.EOF {
				break
			} else if err != nil {
				return false, fmt.Errorf("block %d: failed to parse: %v", index, err)
			}
			blocks = append(blocks, block)
			index++
		}
		if len(blocks) == 0 {
			break
		}

		if hasAllBlocks(api.eth.BlockChain(), blocks) {
			blocks = blocks[:0]
			continue
		}
		// Import the batch and reset the buffer
		if _, err := api.eth.BlockChain().InsertChain(blocks); err != nil {
			return false, fmt.Errorf("batch %d: failed to insert: %v", batch, err)
		}
		blocks = blocks[:0]
	}
	return true, nil
}

// PublicDebugAPI is the collection of Etheruem full node APIs exposed
// over the public debugging endpoint.
type PublicDebugAPI struct {
	eth *Ethereum
}

// NewPublicDebugAPI creates a new API definition for the full node-
// related public debug methods of the Ethereum service.
func NewPublicDebugAPI(eth *Ethereum) *PublicDebugAPI {
	return &PublicDebugAPI{eth: eth}
}

// DumpBlock retrieves the entire state of the database at a given block.
func (api *PublicDebugAPI) DumpBlock(number uint64) (state.Dump, error) {
	block := api.eth.BlockChain().GetBlockByNumber(number)
	if block == nil {
		return state.Dump{}, fmt.Errorf("block #%d not found", number)
	}
	stateDb, err := api.eth.BlockChain().StateAt(block.Root())
	if err != nil {
		return state.Dump{}, err
	}
	return stateDb.RawDump(), nil
}

// PrivateDebugAPI is the collection of Etheruem full node APIs exposed over
// the private debugging endpoint.
type PrivateDebugAPI struct {
	config *params.ChainConfig
	eth    *Ethereum
}

// NewPrivateDebugAPI creates a new API definition for the full node-related
// private debug methods of the Ethereum service.
func NewPrivateDebugAPI(config *params.ChainConfig, eth *Ethereum) *PrivateDebugAPI {
	return &PrivateDebugAPI{config: config, eth: eth}
}

<<<<<<< HEAD
// ChaindbProperty returns leveldb properties of the chain database.
func (api *PrivateDebugAPI) ChaindbProperty(property string) (string, error) {
	ldb, ok := api.eth.chainDb.(interface {
		LDB() *leveldb.DB
	})
	if !ok {
		return "", fmt.Errorf("chaindbProperty does not work for memory databases")
	}
	if property == "" {
		property = "leveldb.stats"
	} else if !strings.HasPrefix(property, "leveldb.") {
		property = "leveldb." + property
	}
	return ldb.LDB().GetProperty(property)
}

=======
>>>>>>> b70acf3c
// BlockTraceResult is the returned value when replaying a block to check for
// consensus results and full VM trace logs for all included transactions.
type BlockTraceResult struct {
	Validated  bool                  `json:"validated"`
	StructLogs []ethapi.StructLogRes `json:"structLogs"`
	Error      string                `json:"error"`
}

// TraceArgs holds extra parameters to trace functions
type TraceArgs struct {
	*vm.LogConfig
	Tracer  *string
	Timeout *string
}

// TraceBlock processes the given block's RLP but does not import the block in to
// the chain.
func (api *PrivateDebugAPI) TraceBlock(blockRlp []byte, config *vm.LogConfig) BlockTraceResult {
	var block types.Block
	err := rlp.Decode(bytes.NewReader(blockRlp), &block)
	if err != nil {
		return BlockTraceResult{Error: fmt.Sprintf("could not decode block: %v", err)}
	}

	validated, logs, err := api.traceBlock(&block, config)
	return BlockTraceResult{
		Validated:  validated,
		StructLogs: ethapi.FormatLogs(logs),
		Error:      formatError(err),
	}
}

// TraceBlockFromFile loads the block's RLP from the given file name and attempts to
// process it but does not import the block in to the chain.
func (api *PrivateDebugAPI) TraceBlockFromFile(file string, config *vm.LogConfig) BlockTraceResult {
	blockRlp, err := ioutil.ReadFile(file)
	if err != nil {
		return BlockTraceResult{Error: fmt.Sprintf("could not read file: %v", err)}
	}
	return api.TraceBlock(blockRlp, config)
}

// TraceBlockByNumber processes the block by canonical block number.
<<<<<<< HEAD
func (api *PrivateDebugAPI) TraceBlockByNumber(number uint64, config *vm.Config) BlockTraceResult {
=======
func (api *PrivateDebugAPI) TraceBlockByNumber(number uint64, config *vm.LogConfig) BlockTraceResult {
>>>>>>> b70acf3c
	// Fetch the block that we aim to reprocess
	block := api.eth.BlockChain().GetBlockByNumber(number)
	if block == nil {
		return BlockTraceResult{Error: fmt.Sprintf("block #%d not found", number)}
	}

	validated, logs, err := api.traceBlock(block, config)
	return BlockTraceResult{
		Validated:  validated,
		StructLogs: ethapi.FormatLogs(logs),
		Error:      formatError(err),
	}
}

// TraceBlockByHash processes the block by hash.
func (api *PrivateDebugAPI) TraceBlockByHash(hash common.Hash, config *vm.LogConfig) BlockTraceResult {
	// Fetch the block that we aim to reprocess
	block := api.eth.BlockChain().GetBlockByHash(hash)
	if block == nil {
		return BlockTraceResult{Error: fmt.Sprintf("block #%x not found", hash)}
	}

	validated, logs, err := api.traceBlock(block, config)
	return BlockTraceResult{
		Validated:  validated,
		StructLogs: ethapi.FormatLogs(logs),
		Error:      formatError(err),
	}
}

// traceBlock processes the given block but does not save the state.
func (api *PrivateDebugAPI) traceBlock(block *types.Block, logConfig *vm.LogConfig) (bool, []vm.StructLog, error) {
	// Validate and reprocess the block
	var (
		blockchain = api.eth.BlockChain()
		validator  = blockchain.Validator()
		processor  = blockchain.Processor()
	)

	structLogger := vm.NewStructLogger(logConfig)

	config := vm.Config{
		Debug:  true,
		Tracer: structLogger,
	}

	if err := core.ValidateHeader(api.config, blockchain.AuxValidator(), block.Header(), blockchain.GetHeader(block.ParentHash(), block.NumberU64()-1), true, false); err != nil {
		return false, structLogger.StructLogs(), err
	}
	statedb, err := blockchain.StateAt(blockchain.GetBlock(block.ParentHash(), block.NumberU64()-1).Root())
	if err != nil {
		return false, structLogger.StructLogs(), err
	}

	receipts, _, usedGas, err := processor.Process(block, statedb, config)
	if err != nil {
		return false, structLogger.StructLogs(), err
	}
	if err := validator.ValidateState(block, blockchain.GetBlock(block.ParentHash(), block.NumberU64()-1), statedb, receipts, usedGas); err != nil {
		return false, structLogger.StructLogs(), err
	}
	return true, structLogger.StructLogs(), nil
}

<<<<<<< HEAD
// formatLogs formats EVM returned structured logs for json output
func formatLogs(structLogs []vm.StructLog) []structLogRes {
	formattedStructLogs := make([]structLogRes, len(structLogs))
	for index, trace := range structLogs {
		formattedStructLogs[index] = structLogRes{
			Pc:      trace.Pc,
			Op:      trace.Op.String(),
			Gas:     trace.Gas,
			GasCost: trace.GasCost,
			Depth:   trace.Depth,
			Error:   formatError(trace.Err),
			Stack:   make([]string, len(trace.Stack)),
			Storage: make(map[string]string),
		}

		for i, stackValue := range trace.Stack {
			formattedStructLogs[index].Stack[i] = fmt.Sprintf("%x", common.LeftPadBytes(stackValue.Bytes(), 32))
		}

		for i := 0; i+32 <= len(trace.Memory); i += 32 {
			formattedStructLogs[index].Memory = append(formattedStructLogs[index].Memory, fmt.Sprintf("%x", trace.Memory[i:i+32]))
		}

		for i, storageValue := range trace.Storage {
			formattedStructLogs[index].Storage[fmt.Sprintf("%x", i)] = fmt.Sprintf("%x", storageValue)
		}
	}
	return formattedStructLogs
}
=======
// callmsg is the message type used for call transations.
type callmsg struct {
	addr          common.Address
	to            *common.Address
	gas, gasPrice *big.Int
	value         *big.Int
	data          []byte
}

// accessor boilerplate to implement core.Message
func (m callmsg) From() (common.Address, error)         { return m.addr, nil }
func (m callmsg) FromFrontier() (common.Address, error) { return m.addr, nil }
func (m callmsg) Nonce() uint64                         { return 0 }
func (m callmsg) CheckNonce() bool                      { return false }
func (m callmsg) To() *common.Address                   { return m.to }
func (m callmsg) GasPrice() *big.Int                    { return m.gasPrice }
func (m callmsg) Gas() *big.Int                         { return m.gas }
func (m callmsg) Value() *big.Int                       { return m.value }
func (m callmsg) Data() []byte                          { return m.data }
>>>>>>> b70acf3c

// formatError formats a Go error into either an empty string or the data content
// of the error itself.
func formatError(err error) string {
	if err == nil {
		return ""
	}
	return err.Error()
}

type timeoutError struct{}

func (t *timeoutError) Error() string {
	return "Execution time exceeded"
}

// TraceTransaction returns the structured logs created during the execution of EVM
// and returns them as a JSON object.
<<<<<<< HEAD
func (api *PrivateDebugAPI) TraceTransaction(txHash common.Hash, logger *vm.LogConfig) (*ExecutionResult, error) {
	if logger == nil {
		logger = new(vm.LogConfig)
=======
func (api *PrivateDebugAPI) TraceTransaction(ctx context.Context, txHash common.Hash, config *TraceArgs) (interface{}, error) {
	var tracer vm.Tracer
	if config != nil && config.Tracer != nil {
		timeout := defaultTraceTimeout
		if config.Timeout != nil {
			var err error
			if timeout, err = time.ParseDuration(*config.Timeout); err != nil {
				return nil, err
			}
		}

		var err error
		if tracer, err = ethapi.NewJavascriptTracer(*config.Tracer); err != nil {
			return nil, err
		}

		// Handle timeouts and RPC cancellations
		deadlineCtx, cancel := context.WithTimeout(ctx, timeout)
		go func() {
			<-deadlineCtx.Done()
			tracer.(*ethapi.JavascriptTracer).Stop(&timeoutError{})
		}()
		defer cancel()
	} else if config == nil {
		tracer = vm.NewStructLogger(nil)
	} else {
		tracer = vm.NewStructLogger(config.LogConfig)
>>>>>>> b70acf3c
	}

	// Retrieve the tx from the chain and the containing block
	tx, blockHash, _, txIndex := core.GetTransaction(api.eth.ChainDb(), txHash)
	if tx == nil {
		return nil, fmt.Errorf("transaction %x not found", txHash)
	}
<<<<<<< HEAD
	block := api.eth.BlockChain().GetBlock(blockHash)
=======
	block := api.eth.BlockChain().GetBlockByHash(blockHash)
>>>>>>> b70acf3c
	if block == nil {
		return nil, fmt.Errorf("block %x not found", blockHash)
	}
	// Create the state database to mutate and eventually trace
<<<<<<< HEAD
	parent := api.eth.BlockChain().GetBlock(block.ParentHash())
	if parent == nil {
		return nil, fmt.Errorf("block parent %x not found", block.ParentHash())
	}
	stateDb, err := state.New(parent.Root(), api.eth.ChainDb())
=======
	parent := api.eth.BlockChain().GetBlock(block.ParentHash(), block.NumberU64()-1)
	if parent == nil {
		return nil, fmt.Errorf("block parent %x not found", block.ParentHash())
	}
	stateDb, err := api.eth.BlockChain().StateAt(parent.Root())
>>>>>>> b70acf3c
	if err != nil {
		return nil, err
	}

	signer := types.MakeSigner(api.config, block.Number())
	// Mutate the state and trace the selected transaction
	for idx, tx := range block.Transactions() {
		// Assemble the transaction call message
		msg, err := tx.AsMessage(signer)
		if err != nil {
			return nil, fmt.Errorf("sender retrieval failed: %v", err)
		}
		// Mutate the state if we haven't reached the tracing transaction yet
		if uint64(idx) < txIndex {
			vmenv := core.NewEnv(stateDb, api.config, api.eth.BlockChain(), msg, block.Header(), vm.Config{})
			_, _, err := core.ApplyMessage(vmenv, msg, new(core.GasPool).AddGas(tx.Gas()))
			if err != nil {
				return nil, fmt.Errorf("mutation failed: %v", err)
			}
			stateDb.DeleteSuicides()
			continue
		}
		// Otherwise trace the transaction and return
<<<<<<< HEAD
		vmenv := core.NewEnv(stateDb, api.config, api.eth.BlockChain(), msg, block.Header(), vm.Config{Debug: true, Logger: *logger})
=======
		vmenv := core.NewEnv(stateDb, api.config, api.eth.BlockChain(), msg, block.Header(), vm.Config{Debug: true, Tracer: tracer})
>>>>>>> b70acf3c
		ret, gas, err := core.ApplyMessage(vmenv, msg, new(core.GasPool).AddGas(tx.Gas()))
		if err != nil {
			return nil, fmt.Errorf("tracing failed: %v", err)
		}

<<<<<<< HEAD
// TraceCall executes a call and returns the amount of gas, created logs and optionally returned values.
func (s *PublicBlockChainAPI) TraceCall(args CallArgs, blockNr rpc.BlockNumber) (*ExecutionResult, error) {
	// Fetch the state associated with the block number
	stateDb, block, err := stateAndBlockByNumber(s.miner, s.bc, blockNr, s.chainDb)
	if stateDb == nil || err != nil {
		return nil, err
	}
	stateDb = stateDb.Copy()

	// Retrieve the account state object to interact with
	var from *state.StateObject
	if args.From == (common.Address{}) {
		accounts := s.am.Accounts()
		if len(accounts) == 0 {
			from = stateDb.GetOrNewStateObject(common.Address{})
		} else {
			from = stateDb.GetOrNewStateObject(accounts[0].Address)
=======
		switch tracer := tracer.(type) {
		case *vm.StructLogger:
			return &ethapi.ExecutionResult{
				Gas:         gas,
				ReturnValue: fmt.Sprintf("%x", ret),
				StructLogs:  ethapi.FormatLogs(tracer.StructLogs()),
			}, nil
		case *ethapi.JavascriptTracer:
			return tracer.GetResult()
>>>>>>> b70acf3c
		}
	}
<<<<<<< HEAD
	from.SetBalance(common.MaxBig)

	// Assemble the CALL invocation
	msg := callmsg{
		from:     from,
		to:       args.To,
		gas:      args.Gas.BigInt(),
		gasPrice: args.GasPrice.BigInt(),
		value:    args.Value.BigInt(),
		data:     common.FromHex(args.Data),
	}
	if msg.gas.Cmp(common.Big0) == 0 {
		msg.gas = big.NewInt(50000000)
	}
	if msg.gasPrice.Cmp(common.Big0) == 0 {
		msg.gasPrice = new(big.Int).Mul(big.NewInt(50), common.Shannon)
	}

	// Execute the call and return
	vmenv := core.NewEnv(stateDb, s.config, s.bc, msg, block.Header(), vm.Config{
		Debug: true,
	})
	gp := new(core.GasPool).AddGas(common.MaxBig)

	ret, gas, err := core.ApplyMessage(vmenv, msg, gp)
	return &ExecutionResult{
		Gas:         gas,
		ReturnValue: fmt.Sprintf("%x", ret),
		StructLogs:  formatLogs(vmenv.StructLogs()),
	}, nil
}

// PublicNetAPI offers network related RPC methods
type PublicNetAPI struct {
	net            *p2p.Server
	networkVersion int
}

// NewPublicNetAPI creates a new net API instance.
func NewPublicNetAPI(net *p2p.Server, networkVersion int) *PublicNetAPI {
	return &PublicNetAPI{net, networkVersion}
}

// Listening returns an indication if the node is listening for network connections.
func (s *PublicNetAPI) Listening() bool {
	return true // always listening
}

// PeerCount returns the number of connected peers
func (s *PublicNetAPI) PeerCount() *rpc.HexNumber {
	return rpc.NewHexNumber(s.net.PeerCount())
}

// Version returns the current ethereum protocol version.
func (s *PublicNetAPI) Version() string {
	return fmt.Sprintf("%d", s.networkVersion)
=======
	return nil, errors.New("database inconsistency")
>>>>>>> b70acf3c
}<|MERGE_RESOLUTION|>--- conflicted
+++ resolved
@@ -27,84 +27,23 @@
 	"runtime"
 	"time"
 
-<<<<<<< HEAD
 	"github.com/ur-technology/urhash"
-	"github.com/ur-technology/go-ur/accounts"
 	"github.com/ur-technology/go-ur/common"
-	"github.com/ur-technology/go-ur/common/compiler"
 	"github.com/ur-technology/go-ur/core"
 	"github.com/ur-technology/go-ur/core/state"
 	"github.com/ur-technology/go-ur/core/types"
 	"github.com/ur-technology/go-ur/core/vm"
-	"github.com/ur-technology/go-ur/crypto"
-	"github.com/ur-technology/go-ur/ethdb"
-	"github.com/ur-technology/go-ur/event"
+	"github.com/ur-technology/go-ur/internal/ethapi"
 	"github.com/ur-technology/go-ur/logger"
 	"github.com/ur-technology/go-ur/logger/glog"
 	"github.com/ur-technology/go-ur/miner"
-	"github.com/ur-technology/go-ur/p2p"
+	"github.com/ur-technology/go-ur/params"
 	"github.com/ur-technology/go-ur/rlp"
 	"github.com/ur-technology/go-ur/rpc"
-	"github.com/syndtr/goleveldb/leveldb"
 	"golang.org/x/net/context"
 )
 
-const defaultGas = uint64(90000)
-
-// blockByNumber is a commonly used helper function which retrieves and returns
-// the block for the given block number, capable of handling two special blocks:
-// rpc.LatestBlockNumber and rpc.PendingBlockNumber. It returns nil when no block
-// could be found.
-func blockByNumber(m *miner.Miner, bc *core.BlockChain, blockNr rpc.BlockNumber) *types.Block {
-	// Pending block is only known by the miner
-	if blockNr == rpc.PendingBlockNumber {
-		block, _ := m.Pending()
-		return block
-	}
-	// Otherwise resolve and return the block
-	if blockNr == rpc.LatestBlockNumber {
-		return bc.CurrentBlock()
-	}
-	return bc.GetBlockByNumber(uint64(blockNr))
-}
-
-// stateAndBlockByNumber is a commonly used helper function which retrieves and
-// returns the state and containing block for the given block number, capable of
-// handling two special states: rpc.LatestBlockNumber and rpc.PendingBlockNumber.
-// It returns nil when no block or state could be found.
-func stateAndBlockByNumber(m *miner.Miner, bc *core.BlockChain, blockNr rpc.BlockNumber, chainDb ethdb.Database) (*state.StateDB, *types.Block, error) {
-	// Pending state is only known by the miner
-	if blockNr == rpc.PendingBlockNumber {
-		block, state := m.Pending()
-		return state, block, nil
-	}
-	// Otherwise resolve the block number and return its state
-	block := blockByNumber(m, bc, blockNr)
-	if block == nil {
-		return nil, nil, nil
-	}
-	stateDb, err := state.New(block.Root(), chainDb)
-	return stateDb, block, err
-}
-=======
-	"github.com/ethereum/ethash"
-	"github.com/ethereum/go-ethereum/common"
-	"github.com/ethereum/go-ethereum/core"
-	"github.com/ethereum/go-ethereum/core/state"
-	"github.com/ethereum/go-ethereum/core/types"
-	"github.com/ethereum/go-ethereum/core/vm"
-	"github.com/ethereum/go-ethereum/internal/ethapi"
-	"github.com/ethereum/go-ethereum/logger"
-	"github.com/ethereum/go-ethereum/logger/glog"
-	"github.com/ethereum/go-ethereum/miner"
-	"github.com/ethereum/go-ethereum/params"
-	"github.com/ethereum/go-ethereum/rlp"
-	"github.com/ethereum/go-ethereum/rpc"
-	"golang.org/x/net/context"
-)
-
 const defaultTraceTimeout = 5 * time.Second
->>>>>>> b70acf3c
 
 // PublicEthereumAPI provides an API to access Ethereum full node-related
 // information.
@@ -114,43 +53,7 @@
 
 // NewPublicEthereumAPI creates a new Etheruem protocol API for full nodes.
 func NewPublicEthereumAPI(e *Ethereum) *PublicEthereumAPI {
-<<<<<<< HEAD
-	return &PublicEthereumAPI{
-		e:   e,
-		gpo: e.gpo,
-	}
-}
-
-// GasPrice returns a suggestion for a gas price.
-func (s *PublicEthereumAPI) GasPrice() *big.Int {
-	return s.gpo.SuggestPrice()
-}
-
-// GetCompilers returns the collection of available smart contract compilers
-func (s *PublicEthereumAPI) GetCompilers() ([]string, error) {
-	solc, err := s.e.Solc()
-	if err == nil && solc != nil {
-		return []string{"Solidity"}, nil
-	}
-
-	return []string{}, nil
-}
-
-// CompileSolidity compiles the given solidity source
-func (s *PublicEthereumAPI) CompileSolidity(source string) (map[string]*compiler.Contract, error) {
-	solc, err := s.e.Solc()
-	if err != nil {
-		return nil, err
-	}
-
-	if solc == nil {
-		return nil, errors.New("solc (solidity compiler) not found")
-	}
-
-	return solc.Compile(source)
-=======
 	return &PublicEthereumAPI{e}
->>>>>>> b70acf3c
 }
 
 // Etherbase is the address that mining rewards will be send to
@@ -200,11 +103,7 @@
 // result[2], 32 bytes hex encoded boundary condition ("target"), 2^256/difficulty
 func (s *PublicMinerAPI) GetWork() (work [3]string, err error) {
 	if !s.e.IsMining() {
-<<<<<<< HEAD
-		if err := s.e.StartMining(0, ""); err != nil {
-=======
 		if err := s.e.StartMining(0); err != nil {
->>>>>>> b70acf3c
 			return work, err
 		}
 	}
@@ -291,1189 +190,14 @@
 
 // MakeDAG creates the new DAG for the given block number
 func (s *PrivateMinerAPI) MakeDAG(blockNr rpc.BlockNumber) (bool, error) {
-	if err := ethash.MakeDAG(uint64(blockNr.Int64()), ""); err != nil {
+	if err := urhash.MakeDAG(uint64(blockNr.Int64()), ""); err != nil {
 		return false, err
 	}
 	return true, nil
 }
 
-<<<<<<< HEAD
-// PublicTxPoolAPI offers and API for the transaction pool. It only operates on data that is non confidential.
-type PublicTxPoolAPI struct {
-	e *Ethereum
-}
-
-// NewPublicTxPoolAPI creates a new tx pool service that gives information about the transaction pool.
-func NewPublicTxPoolAPI(e *Ethereum) *PublicTxPoolAPI {
-	return &PublicTxPoolAPI{e}
-}
-
-// Content returns the transactions contained within the transaction pool.
-func (s *PublicTxPoolAPI) Content() map[string]map[string]map[string][]*RPCTransaction {
-	content := map[string]map[string]map[string][]*RPCTransaction{
-		"pending": make(map[string]map[string][]*RPCTransaction),
-		"queued":  make(map[string]map[string][]*RPCTransaction),
-	}
-	pending, queue := s.e.TxPool().Content()
-
-	// Flatten the pending transactions
-	for account, batches := range pending {
-		dump := make(map[string][]*RPCTransaction)
-		for nonce, txs := range batches {
-			nonce := fmt.Sprintf("%d", nonce)
-			for _, tx := range txs {
-				dump[nonce] = append(dump[nonce], newRPCPendingTransaction(tx))
-			}
-		}
-		content["pending"][account.Hex()] = dump
-	}
-	// Flatten the queued transactions
-	for account, batches := range queue {
-		dump := make(map[string][]*RPCTransaction)
-		for nonce, txs := range batches {
-			nonce := fmt.Sprintf("%d", nonce)
-			for _, tx := range txs {
-				dump[nonce] = append(dump[nonce], newRPCPendingTransaction(tx))
-			}
-		}
-		content["queued"][account.Hex()] = dump
-	}
-	return content
-}
-
-// Status returns the number of pending and queued transaction in the pool.
-func (s *PublicTxPoolAPI) Status() map[string]*rpc.HexNumber {
-	pending, queue := s.e.TxPool().Stats()
-	return map[string]*rpc.HexNumber{
-		"pending": rpc.NewHexNumber(pending),
-		"queued":  rpc.NewHexNumber(queue),
-	}
-}
-
-// Inspect retrieves the content of the transaction pool and flattens it into an
-// easily inspectable list.
-func (s *PublicTxPoolAPI) Inspect() map[string]map[string]map[string][]string {
-	content := map[string]map[string]map[string][]string{
-		"pending": make(map[string]map[string][]string),
-		"queued":  make(map[string]map[string][]string),
-	}
-	pending, queue := s.e.TxPool().Content()
-
-	// Define a formatter to flatten a transaction into a string
-	var format = func(tx *types.Transaction) string {
-		if to := tx.To(); to != nil {
-			return fmt.Sprintf("%s: %v wei + %v × %v gas", tx.To().Hex(), tx.Value(), tx.Gas(), tx.GasPrice())
-		}
-		return fmt.Sprintf("contract creation: %v wei + %v × %v gas", tx.Value(), tx.Gas(), tx.GasPrice())
-	}
-	// Flatten the pending transactions
-	for account, batches := range pending {
-		dump := make(map[string][]string)
-		for nonce, txs := range batches {
-			nonce := fmt.Sprintf("%d", nonce)
-			for _, tx := range txs {
-				dump[nonce] = append(dump[nonce], format(tx))
-			}
-		}
-		content["pending"][account.Hex()] = dump
-	}
-	// Flatten the queued transactions
-	for account, batches := range queue {
-		dump := make(map[string][]string)
-		for nonce, txs := range batches {
-			nonce := fmt.Sprintf("%d", nonce)
-			for _, tx := range txs {
-				dump[nonce] = append(dump[nonce], format(tx))
-			}
-		}
-		content["queued"][account.Hex()] = dump
-	}
-	return content
-}
-
-// PublicAccountAPI provides an API to access accounts managed by this node.
-// It offers only methods that can retrieve accounts.
-type PublicAccountAPI struct {
-	am *accounts.Manager
-}
-
-// NewPublicAccountAPI creates a new PublicAccountAPI.
-func NewPublicAccountAPI(am *accounts.Manager) *PublicAccountAPI {
-	return &PublicAccountAPI{am: am}
-}
-
-// Accounts returns the collection of accounts this node manages
-func (s *PublicAccountAPI) Accounts() []accounts.Account {
-	return s.am.Accounts()
-}
-
-// PrivateAccountAPI provides an API to access accounts managed by this node.
-// It offers methods to create, (un)lock en list accounts. Some methods accept
-// passwords and are therefore considered private by default.
-type PrivateAccountAPI struct {
-	am     *accounts.Manager
-	txPool *core.TxPool
-	txMu   *sync.Mutex
-	gpo    *GasPriceOracle
-}
-
-// NewPrivateAccountAPI create a new PrivateAccountAPI.
-func NewPrivateAccountAPI(e *Ethereum) *PrivateAccountAPI {
-	return &PrivateAccountAPI{
-		am:     e.accountManager,
-		txPool: e.txPool,
-		txMu:   &e.txMu,
-		gpo:    e.gpo,
-	}
-}
-
-// ListAccounts will return a list of addresses for accounts this node manages.
-func (s *PrivateAccountAPI) ListAccounts() []common.Address {
-	accounts := s.am.Accounts()
-	addresses := make([]common.Address, len(accounts))
-	for i, acc := range accounts {
-		addresses[i] = acc.Address
-	}
-	return addresses
-}
-
-// NewAccount will create a new account and returns the address for the new account.
-func (s *PrivateAccountAPI) NewAccount(password string) (common.Address, error) {
-	acc, err := s.am.NewAccount(password)
-	if err == nil {
-		return acc.Address, nil
-	}
-	return common.Address{}, err
-}
-
-// ImportRawKey stores the given hex encoded ECDSA key into the key directory,
-// encrypting it with the passphrase.
-func (s *PrivateAccountAPI) ImportRawKey(privkey string, password string) (common.Address, error) {
-	hexkey, err := hex.DecodeString(privkey)
-	if err != nil {
-		return common.Address{}, err
-	}
-
-	acc, err := s.am.ImportECDSA(crypto.ToECDSA(hexkey), password)
-	return acc.Address, err
-}
-
-// UnlockAccount will unlock the account associated with the given address with
-// the given password for duration seconds. If duration is nil it will use a
-// default of 300 seconds. It returns an indication if the account was unlocked.
-func (s *PrivateAccountAPI) UnlockAccount(addr common.Address, password string, duration *rpc.HexNumber) (bool, error) {
-	if duration == nil {
-		duration = rpc.NewHexNumber(300)
-	}
-	a := accounts.Account{Address: addr}
-	d := time.Duration(duration.Int64()) * time.Second
-	if err := s.am.TimedUnlock(a, password, d); err != nil {
-		return false, err
-	}
-	return true, nil
-}
-
-// LockAccount will lock the account associated with the given address when it's unlocked.
-func (s *PrivateAccountAPI) LockAccount(addr common.Address) bool {
-	return s.am.Lock(addr) == nil
-}
-
-// SignAndSendTransaction will create a transaction from the given arguments and
-// tries to sign it with the key associated with args.To. If the given passwd isn't
-// able to decrypt the key it fails.
-func (s *PrivateAccountAPI) SignAndSendTransaction(args SendTxArgs, passwd string) (common.Hash, error) {
-	args = prepareSendTxArgs(args, s.gpo)
-
-	s.txMu.Lock()
-	defer s.txMu.Unlock()
-
-	if args.Nonce == nil {
-		args.Nonce = rpc.NewHexNumber(s.txPool.State().GetNonce(args.From))
-	}
-
-	var tx *types.Transaction
-	if args.To == nil {
-		tx = types.NewContractCreation(args.Nonce.Uint64(), args.Value.BigInt(), args.Gas.BigInt(), args.GasPrice.BigInt(), common.FromHex(args.Data))
-	} else {
-		tx = types.NewTransaction(args.Nonce.Uint64(), *args.To, args.Value.BigInt(), args.Gas.BigInt(), args.GasPrice.BigInt(), common.FromHex(args.Data))
-	}
-
-	signature, err := s.am.SignWithPassphrase(args.From, passwd, tx.SigHash().Bytes())
-	if err != nil {
-		return common.Hash{}, err
-	}
-
-	return submitTransaction(s.txPool, tx, signature)
-}
-
-// PublicBlockChainAPI provides an API to access the Ethereum blockchain.
-// It offers only methods that operate on public data that is freely available to anyone.
-type PublicBlockChainAPI struct {
-	config                  *core.ChainConfig
-	bc                      *core.BlockChain
-	chainDb                 ethdb.Database
-	eventMux                *event.TypeMux
-	muNewBlockSubscriptions sync.Mutex                             // protects newBlocksSubscriptions
-	newBlockSubscriptions   map[string]func(core.ChainEvent) error // callbacks for new block subscriptions
-	am                      *accounts.Manager
-	miner                   *miner.Miner
-	gpo                     *GasPriceOracle
-}
-
-// NewPublicBlockChainAPI creates a new Etheruem blockchain API.
-func NewPublicBlockChainAPI(config *core.ChainConfig, bc *core.BlockChain, m *miner.Miner, chainDb ethdb.Database, gpo *GasPriceOracle, eventMux *event.TypeMux, am *accounts.Manager) *PublicBlockChainAPI {
-	api := &PublicBlockChainAPI{
-		config:   config,
-		bc:       bc,
-		miner:    m,
-		chainDb:  chainDb,
-		eventMux: eventMux,
-		am:       am,
-		newBlockSubscriptions: make(map[string]func(core.ChainEvent) error),
-		gpo: gpo,
-	}
-
-	go api.subscriptionLoop()
-
-	return api
-}
-
-// subscriptionLoop reads events from the global event mux and creates notifications for the matched subscriptions.
-func (s *PublicBlockChainAPI) subscriptionLoop() {
-	sub := s.eventMux.Subscribe(core.ChainEvent{})
-	for event := range sub.Chan() {
-		if chainEvent, ok := event.Data.(core.ChainEvent); ok {
-			s.muNewBlockSubscriptions.Lock()
-			for id, notifyOf := range s.newBlockSubscriptions {
-				if notifyOf(chainEvent) == rpc.ErrNotificationNotFound {
-					delete(s.newBlockSubscriptions, id)
-				}
-			}
-			s.muNewBlockSubscriptions.Unlock()
-		}
-	}
-}
-
-// BlockNumber returns the block number of the chain head.
-func (s *PublicBlockChainAPI) BlockNumber() *big.Int {
-	return s.bc.CurrentHeader().Number
-}
-
-// GetBalance returns the amount of wei for the given address in the state of the
-// given block number. The rpc.LatestBlockNumber and rpc.PendingBlockNumber meta
-// block numbers are also allowed.
-func (s *PublicBlockChainAPI) GetBalance(address common.Address, blockNr rpc.BlockNumber) (*big.Int, error) {
-	state, _, err := stateAndBlockByNumber(s.miner, s.bc, blockNr, s.chainDb)
-	if state == nil || err != nil {
-		return nil, err
-	}
-	return state.GetBalance(address), nil
-}
-
-// GetBlockByNumber returns the requested block. When blockNr is -1 the chain head is returned. When fullTx is true all
-// transactions in the block are returned in full detail, otherwise only the transaction hash is returned.
-func (s *PublicBlockChainAPI) GetBlockByNumber(blockNr rpc.BlockNumber, fullTx bool) (map[string]interface{}, error) {
-	if block := blockByNumber(s.miner, s.bc, blockNr); block != nil {
-		response, err := s.rpcOutputBlock(block, true, fullTx)
-		if err == nil && blockNr == rpc.PendingBlockNumber {
-			// Pending blocks need to nil out a few fields
-			for _, field := range []string{"hash", "nonce", "logsBloom", "miner"} {
-				response[field] = nil
-			}
-		}
-		return response, err
-	}
-	return nil, nil
-}
-
-// GetBlockByHash returns the requested block. When fullTx is true all transactions in the block are returned in full
-// detail, otherwise only the transaction hash is returned.
-func (s *PublicBlockChainAPI) GetBlockByHash(blockHash common.Hash, fullTx bool) (map[string]interface{}, error) {
-	if block := s.bc.GetBlock(blockHash); block != nil {
-		return s.rpcOutputBlock(block, true, fullTx)
-	}
-	return nil, nil
-}
-
-// GetUncleByBlockNumberAndIndex returns the uncle block for the given block hash and index. When fullTx is true
-// all transactions in the block are returned in full detail, otherwise only the transaction hash is returned.
-func (s *PublicBlockChainAPI) GetUncleByBlockNumberAndIndex(blockNr rpc.BlockNumber, index rpc.HexNumber) (map[string]interface{}, error) {
-	if block := blockByNumber(s.miner, s.bc, blockNr); block != nil {
-		uncles := block.Uncles()
-		if index.Int() < 0 || index.Int() >= len(uncles) {
-			glog.V(logger.Debug).Infof("uncle block on index %d not found for block #%d", index.Int(), blockNr)
-			return nil, nil
-		}
-		block = types.NewBlockWithHeader(uncles[index.Int()])
-		return s.rpcOutputBlock(block, false, false)
-	}
-	return nil, nil
-}
-
-// GetUncleByBlockHashAndIndex returns the uncle block for the given block hash and index. When fullTx is true
-// all transactions in the block are returned in full detail, otherwise only the transaction hash is returned.
-func (s *PublicBlockChainAPI) GetUncleByBlockHashAndIndex(blockHash common.Hash, index rpc.HexNumber) (map[string]interface{}, error) {
-	if block := s.bc.GetBlock(blockHash); block != nil {
-		uncles := block.Uncles()
-		if index.Int() < 0 || index.Int() >= len(uncles) {
-			glog.V(logger.Debug).Infof("uncle block on index %d not found for block %s", index.Int(), blockHash.Hex())
-			return nil, nil
-		}
-		block = types.NewBlockWithHeader(uncles[index.Int()])
-		return s.rpcOutputBlock(block, false, false)
-	}
-	return nil, nil
-}
-
-// GetUncleCountByBlockNumber returns number of uncles in the block for the given block number
-func (s *PublicBlockChainAPI) GetUncleCountByBlockNumber(blockNr rpc.BlockNumber) *rpc.HexNumber {
-	if block := blockByNumber(s.miner, s.bc, blockNr); block != nil {
-		return rpc.NewHexNumber(len(block.Uncles()))
-	}
-	return nil
-}
-
-// GetUncleCountByBlockHash returns number of uncles in the block for the given block hash
-func (s *PublicBlockChainAPI) GetUncleCountByBlockHash(blockHash common.Hash) *rpc.HexNumber {
-	if block := s.bc.GetBlock(blockHash); block != nil {
-		return rpc.NewHexNumber(len(block.Uncles()))
-	}
-	return nil
-}
-
-// NewBlocksArgs allows the user to specify if the returned block should include transactions and in which format.
-type NewBlocksArgs struct {
-	IncludeTransactions bool `json:"includeTransactions"`
-	TransactionDetails  bool `json:"transactionDetails"`
-}
-
-// NewBlocks triggers a new block event each time a block is appended to the chain. It accepts an argument which allows
-// the caller to specify whether the output should contain transactions and in what format.
-func (s *PublicBlockChainAPI) NewBlocks(ctx context.Context, args NewBlocksArgs) (rpc.Subscription, error) {
-	notifier, supported := rpc.NotifierFromContext(ctx)
-	if !supported {
-		return nil, rpc.ErrNotificationsUnsupported
-	}
-
-	// create a subscription that will remove itself when unsubscribed/cancelled
-	subscription, err := notifier.NewSubscription(func(subId string) {
-		s.muNewBlockSubscriptions.Lock()
-		delete(s.newBlockSubscriptions, subId)
-		s.muNewBlockSubscriptions.Unlock()
-	})
-
-	if err != nil {
-		return nil, err
-	}
-
-	// add a callback that is called on chain events which will format the block and notify the client
-	s.muNewBlockSubscriptions.Lock()
-	s.newBlockSubscriptions[subscription.ID()] = func(e core.ChainEvent) error {
-		notification, err := s.rpcOutputBlock(e.Block, args.IncludeTransactions, args.TransactionDetails)
-		if err == nil {
-			return subscription.Notify(notification)
-		}
-		glog.V(logger.Warn).Info("unable to format block %v\n", err)
-		return nil
-	}
-	s.muNewBlockSubscriptions.Unlock()
-	return subscription, nil
-}
-
-// GetCode returns the code stored at the given address in the state for the given block number.
-func (s *PublicBlockChainAPI) GetCode(address common.Address, blockNr rpc.BlockNumber) (string, error) {
-	state, _, err := stateAndBlockByNumber(s.miner, s.bc, blockNr, s.chainDb)
-	if state == nil || err != nil {
-		return "", err
-	}
-	res := state.GetCode(address)
-	if len(res) == 0 { // backwards compatibility
-		return "0x", nil
-	}
-	return common.ToHex(res), nil
-}
-
-// GetStorageAt returns the storage from the state at the given address, key and
-// block number. The rpc.LatestBlockNumber and rpc.PendingBlockNumber meta block
-// numbers are also allowed.
-func (s *PublicBlockChainAPI) GetStorageAt(address common.Address, key string, blockNr rpc.BlockNumber) (string, error) {
-	state, _, err := stateAndBlockByNumber(s.miner, s.bc, blockNr, s.chainDb)
-	if state == nil || err != nil {
-		return "0x", err
-	}
-	return state.GetState(address, common.HexToHash(key)).Hex(), nil
-}
-
-// callmsg is the message type used for call transactions.
-type callmsg struct {
-	from          *state.StateObject
-	to            *common.Address
-	gas, gasPrice *big.Int
-	value         *big.Int
-	data          []byte
-}
-
-// accessor boilerplate to implement core.Message
-func (m callmsg) From() (common.Address, error)         { return m.from.Address(), nil }
-func (m callmsg) FromFrontier() (common.Address, error) { return m.from.Address(), nil }
-func (m callmsg) Nonce() uint64                         { return m.from.Nonce() }
-func (m callmsg) To() *common.Address                   { return m.to }
-func (m callmsg) GasPrice() *big.Int                    { return m.gasPrice }
-func (m callmsg) Gas() *big.Int                         { return m.gas }
-func (m callmsg) Value() *big.Int                       { return m.value }
-func (m callmsg) Data() []byte                          { return m.data }
-
-// CallArgs represents the arguments for a call.
-type CallArgs struct {
-	From     common.Address  `json:"from"`
-	To       *common.Address `json:"to"`
-	Gas      *rpc.HexNumber  `json:"gas"`
-	GasPrice *rpc.HexNumber  `json:"gasPrice"`
-	Value    rpc.HexNumber   `json:"value"`
-	Data     string          `json:"data"`
-}
-
-func (s *PublicBlockChainAPI) doCall(args CallArgs, blockNr rpc.BlockNumber) (string, *big.Int, error) {
-	// Fetch the state associated with the block number
-	stateDb, block, err := stateAndBlockByNumber(s.miner, s.bc, blockNr, s.chainDb)
-	if stateDb == nil || err != nil {
-		return "0x", nil, err
-	}
-	stateDb = stateDb.Copy()
-
-	// Retrieve the account state object to interact with
-	var from *state.StateObject
-	if args.From == (common.Address{}) {
-		accounts := s.am.Accounts()
-		if len(accounts) == 0 {
-			from = stateDb.GetOrNewStateObject(common.Address{})
-		} else {
-			from = stateDb.GetOrNewStateObject(accounts[0].Address)
-		}
-	} else {
-		from = stateDb.GetOrNewStateObject(args.From)
-	}
-	from.SetBalance(common.MaxBig)
-
-	// Assemble the CALL invocation
-	msg := callmsg{
-		from:     from,
-		to:       args.To,
-		gas:      args.Gas.BigInt(),
-		gasPrice: args.GasPrice.BigInt(),
-		value:    args.Value.BigInt(),
-		data:     common.FromHex(args.Data),
-	}
-	if msg.gas == nil {
-		msg.gas = big.NewInt(50000000)
-	}
-	if msg.gasPrice == nil {
-		msg.gasPrice = s.gpo.SuggestPrice()
-	}
-
-	// Execute the call and return
-	vmenv := core.NewEnv(stateDb, s.config, s.bc, msg, block.Header(), s.config.VmConfig)
-	gp := new(core.GasPool).AddGas(common.MaxBig)
-
-	res, requiredGas, _, err := core.NewStateTransition(vmenv, msg, gp).TransitionDb()
-	if len(res) == 0 { // backwards compatibility
-		return "0x", requiredGas, err
-	}
-	return common.ToHex(res), requiredGas, err
-}
-
-// Call executes the given transaction on the state for the given block number.
-// It doesn't make and changes in the state/blockchain and is useful to execute and retrieve values.
-func (s *PublicBlockChainAPI) Call(args CallArgs, blockNr rpc.BlockNumber) (string, error) {
-	result, _, err := s.doCall(args, blockNr)
-	return result, err
-}
-
-// EstimateGas returns an estimate of the amount of gas needed to execute the given transaction.
-func (s *PublicBlockChainAPI) EstimateGas(args CallArgs) (*rpc.HexNumber, error) {
-	_, gas, err := s.doCall(args, rpc.PendingBlockNumber)
-	return rpc.NewHexNumber(gas), err
-}
-
-// rpcOutputBlock converts the given block to the RPC output which depends on fullTx. If inclTx is true transactions are
-// returned. When fullTx is true the returned block contains full transaction details, otherwise it will only contain
-// transaction hashes.
-func (s *PublicBlockChainAPI) rpcOutputBlock(b *types.Block, inclTx bool, fullTx bool) (map[string]interface{}, error) {
-	fields := map[string]interface{}{
-		"number":           rpc.NewHexNumber(b.Number()),
-		"hash":             b.Hash(),
-		"parentHash":       b.ParentHash(),
-		"nonce":            b.Header().Nonce,
-		"sha3Uncles":       b.UncleHash(),
-		"logsBloom":        b.Bloom(),
-		"stateRoot":        b.Root(),
-		"miner":            b.Coinbase(),
-		"difficulty":       rpc.NewHexNumber(b.Difficulty()),
-		"totalDifficulty":  rpc.NewHexNumber(s.bc.GetTd(b.Hash())),
-		"extraData":        fmt.Sprintf("0x%x", b.Extra()),
-		"size":             rpc.NewHexNumber(b.Size().Int64()),
-		"gasLimit":         rpc.NewHexNumber(b.GasLimit()),
-		"gasUsed":          rpc.NewHexNumber(b.GasUsed()),
-		"timestamp":        rpc.NewHexNumber(b.Time()),
-		"transactionsRoot": b.TxHash(),
-		"receiptRoot":      b.ReceiptHash(),
-	}
-
-	if inclTx {
-		formatTx := func(tx *types.Transaction) (interface{}, error) {
-			return tx.Hash(), nil
-		}
-
-		if fullTx {
-			formatTx = func(tx *types.Transaction) (interface{}, error) {
-				return newRPCTransaction(b, tx.Hash())
-			}
-		}
-
-		txs := b.Transactions()
-		transactions := make([]interface{}, len(txs))
-		var err error
-		for i, tx := range b.Transactions() {
-			if transactions[i], err = formatTx(tx); err != nil {
-				return nil, err
-			}
-		}
-		fields["transactions"] = transactions
-	}
-
-	uncles := b.Uncles()
-	uncleHashes := make([]common.Hash, len(uncles))
-	for i, uncle := range uncles {
-		uncleHashes[i] = uncle.Hash()
-	}
-	fields["uncles"] = uncleHashes
-
-	return fields, nil
-}
-
-// RPCTransaction represents a transaction that will serialize to the RPC representation of a transaction
-type RPCTransaction struct {
-	BlockHash        common.Hash     `json:"blockHash"`
-	BlockNumber      *rpc.HexNumber  `json:"blockNumber"`
-	From             common.Address  `json:"from"`
-	Gas              *rpc.HexNumber  `json:"gas"`
-	GasPrice         *rpc.HexNumber  `json:"gasPrice"`
-	Hash             common.Hash     `json:"hash"`
-	Input            string          `json:"input"`
-	Nonce            *rpc.HexNumber  `json:"nonce"`
-	To               *common.Address `json:"to"`
-	TransactionIndex *rpc.HexNumber  `json:"transactionIndex"`
-	Value            *rpc.HexNumber  `json:"value"`
-}
-
-// newRPCPendingTransaction returns a pending transaction that will serialize to the RPC representation
-func newRPCPendingTransaction(tx *types.Transaction) *RPCTransaction {
-	from, _ := tx.FromFrontier()
-
-	return &RPCTransaction{
-		From:     from,
-		Gas:      rpc.NewHexNumber(tx.Gas()),
-		GasPrice: rpc.NewHexNumber(tx.GasPrice()),
-		Hash:     tx.Hash(),
-		Input:    fmt.Sprintf("0x%x", tx.Data()),
-		Nonce:    rpc.NewHexNumber(tx.Nonce()),
-		To:       tx.To(),
-		Value:    rpc.NewHexNumber(tx.Value()),
-	}
-}
-
-// newRPCTransaction returns a transaction that will serialize to the RPC representation.
-func newRPCTransactionFromBlockIndex(b *types.Block, txIndex int) (*RPCTransaction, error) {
-	if txIndex >= 0 && txIndex < len(b.Transactions()) {
-		tx := b.Transactions()[txIndex]
-		from, err := tx.FromFrontier()
-		if err != nil {
-			return nil, err
-		}
-
-		return &RPCTransaction{
-			BlockHash:        b.Hash(),
-			BlockNumber:      rpc.NewHexNumber(b.Number()),
-			From:             from,
-			Gas:              rpc.NewHexNumber(tx.Gas()),
-			GasPrice:         rpc.NewHexNumber(tx.GasPrice()),
-			Hash:             tx.Hash(),
-			Input:            fmt.Sprintf("0x%x", tx.Data()),
-			Nonce:            rpc.NewHexNumber(tx.Nonce()),
-			To:               tx.To(),
-			TransactionIndex: rpc.NewHexNumber(txIndex),
-			Value:            rpc.NewHexNumber(tx.Value()),
-		}, nil
-	}
-
-	return nil, nil
-}
-
-// newRPCTransaction returns a transaction that will serialize to the RPC representation.
-func newRPCTransaction(b *types.Block, txHash common.Hash) (*RPCTransaction, error) {
-	for idx, tx := range b.Transactions() {
-		if tx.Hash() == txHash {
-			return newRPCTransactionFromBlockIndex(b, idx)
-		}
-	}
-
-	return nil, nil
-}
-
-// PublicTransactionPoolAPI exposes methods for the RPC interface
-type PublicTransactionPoolAPI struct {
-	eventMux        *event.TypeMux
-	chainDb         ethdb.Database
-	gpo             *GasPriceOracle
-	bc              *core.BlockChain
-	miner           *miner.Miner
-	am              *accounts.Manager
-	txPool          *core.TxPool
-	txMu            *sync.Mutex
-	muPendingTxSubs sync.Mutex
-	pendingTxSubs   map[string]rpc.Subscription
-}
-
-// NewPublicTransactionPoolAPI creates a new RPC service with methods specific for the transaction pool.
-func NewPublicTransactionPoolAPI(e *Ethereum) *PublicTransactionPoolAPI {
-	api := &PublicTransactionPoolAPI{
-		eventMux:      e.eventMux,
-		gpo:           e.gpo,
-		chainDb:       e.chainDb,
-		bc:            e.blockchain,
-		am:            e.accountManager,
-		txPool:        e.txPool,
-		txMu:          &e.txMu,
-		miner:         e.miner,
-		pendingTxSubs: make(map[string]rpc.Subscription),
-	}
-	go api.subscriptionLoop()
-
-	return api
-}
-
-// subscriptionLoop listens for events on the global event mux and creates notifications for subscriptions.
-func (s *PublicTransactionPoolAPI) subscriptionLoop() {
-	sub := s.eventMux.Subscribe(core.TxPreEvent{})
-	for event := range sub.Chan() {
-		tx := event.Data.(core.TxPreEvent)
-		if from, err := tx.Tx.FromFrontier(); err == nil {
-			if s.am.HasAddress(from) {
-				s.muPendingTxSubs.Lock()
-				for id, sub := range s.pendingTxSubs {
-					if sub.Notify(tx.Tx.Hash()) == rpc.ErrNotificationNotFound {
-						delete(s.pendingTxSubs, id)
-					}
-				}
-				s.muPendingTxSubs.Unlock()
-			}
-		}
-	}
-}
-
-func getTransaction(chainDb ethdb.Database, txPool *core.TxPool, txHash common.Hash) (*types.Transaction, bool, error) {
-	txData, err := chainDb.Get(txHash.Bytes())
-	isPending := false
-	tx := new(types.Transaction)
-
-	if err == nil && len(txData) > 0 {
-		if err := rlp.DecodeBytes(txData, tx); err != nil {
-			return nil, isPending, err
-		}
-	} else {
-		// pending transaction?
-		tx = txPool.GetTransaction(txHash)
-		isPending = true
-	}
-
-	return tx, isPending, nil
-}
-
-// GetBlockTransactionCountByNumber returns the number of transactions in the block with the given block number.
-func (s *PublicTransactionPoolAPI) GetBlockTransactionCountByNumber(blockNr rpc.BlockNumber) *rpc.HexNumber {
-	if block := blockByNumber(s.miner, s.bc, blockNr); block != nil {
-		return rpc.NewHexNumber(len(block.Transactions()))
-	}
-	return nil
-}
-
-// GetBlockTransactionCountByHash returns the number of transactions in the block with the given hash.
-func (s *PublicTransactionPoolAPI) GetBlockTransactionCountByHash(blockHash common.Hash) *rpc.HexNumber {
-	if block := s.bc.GetBlock(blockHash); block != nil {
-		return rpc.NewHexNumber(len(block.Transactions()))
-	}
-	return nil
-}
-
-// GetTransactionByBlockNumberAndIndex returns the transaction for the given block number and index.
-func (s *PublicTransactionPoolAPI) GetTransactionByBlockNumberAndIndex(blockNr rpc.BlockNumber, index rpc.HexNumber) (*RPCTransaction, error) {
-	if block := blockByNumber(s.miner, s.bc, blockNr); block != nil {
-		return newRPCTransactionFromBlockIndex(block, index.Int())
-	}
-	return nil, nil
-}
-
-// GetTransactionByBlockHashAndIndex returns the transaction for the given block hash and index.
-func (s *PublicTransactionPoolAPI) GetTransactionByBlockHashAndIndex(blockHash common.Hash, index rpc.HexNumber) (*RPCTransaction, error) {
-	if block := s.bc.GetBlock(blockHash); block != nil {
-		return newRPCTransactionFromBlockIndex(block, index.Int())
-	}
-	return nil, nil
-}
-
-// GetTransactionCount returns the number of transactions the given address has sent for the given block number
-func (s *PublicTransactionPoolAPI) GetTransactionCount(address common.Address, blockNr rpc.BlockNumber) (*rpc.HexNumber, error) {
-	state, _, err := stateAndBlockByNumber(s.miner, s.bc, blockNr, s.chainDb)
-	if state == nil || err != nil {
-		return nil, err
-	}
-	return rpc.NewHexNumber(state.GetNonce(address)), nil
-}
-
-// getTransactionBlockData fetches the meta data for the given transaction from the chain database. This is useful to
-// retrieve block information for a hash. It returns the block hash, block index and transaction index.
-func getTransactionBlockData(chainDb ethdb.Database, txHash common.Hash) (common.Hash, uint64, uint64, error) {
-	var txBlock struct {
-		BlockHash  common.Hash
-		BlockIndex uint64
-		Index      uint64
-	}
-
-	blockData, err := chainDb.Get(append(txHash.Bytes(), 0x0001))
-	if err != nil {
-		return common.Hash{}, uint64(0), uint64(0), err
-	}
-
-	reader := bytes.NewReader(blockData)
-	if err = rlp.Decode(reader, &txBlock); err != nil {
-		return common.Hash{}, uint64(0), uint64(0), err
-	}
-
-	return txBlock.BlockHash, txBlock.BlockIndex, txBlock.Index, nil
-}
-
-// GetTransactionByHash returns the transaction for the given hash
-func (s *PublicTransactionPoolAPI) GetTransactionByHash(txHash common.Hash) (*RPCTransaction, error) {
-	var tx *types.Transaction
-	var isPending bool
-	var err error
-
-	if tx, isPending, err = getTransaction(s.chainDb, s.txPool, txHash); err != nil {
-		glog.V(logger.Debug).Infof("%v\n", err)
-		return nil, nil
-	} else if tx == nil {
-		return nil, nil
-	}
-
-	if isPending {
-		return newRPCPendingTransaction(tx), nil
-	}
-
-	blockHash, _, _, err := getTransactionBlockData(s.chainDb, txHash)
-	if err != nil {
-		glog.V(logger.Debug).Infof("%v\n", err)
-		return nil, nil
-	}
-
-	if block := s.bc.GetBlock(blockHash); block != nil {
-		return newRPCTransaction(block, txHash)
-	}
-
-	return nil, nil
-}
-
-// GetTransactionReceipt returns the transaction receipt for the given transaction hash.
-func (s *PublicTransactionPoolAPI) GetTransactionReceipt(txHash common.Hash) (map[string]interface{}, error) {
-	receipt := core.GetReceipt(s.chainDb, txHash)
-	if receipt == nil {
-		glog.V(logger.Debug).Infof("receipt not found for transaction %s", txHash.Hex())
-		return nil, nil
-	}
-
-	tx, _, err := getTransaction(s.chainDb, s.txPool, txHash)
-	if err != nil {
-		glog.V(logger.Debug).Infof("%v\n", err)
-		return nil, nil
-	}
-
-	txBlock, blockIndex, index, err := getTransactionBlockData(s.chainDb, txHash)
-	if err != nil {
-		glog.V(logger.Debug).Infof("%v\n", err)
-		return nil, nil
-	}
-
-	from, err := tx.FromFrontier()
-	if err != nil {
-		glog.V(logger.Debug).Infof("%v\n", err)
-		return nil, nil
-	}
-
-	fields := map[string]interface{}{
-		"root":              common.Bytes2Hex(receipt.PostState),
-		"blockHash":         txBlock,
-		"blockNumber":       rpc.NewHexNumber(blockIndex),
-		"transactionHash":   txHash,
-		"transactionIndex":  rpc.NewHexNumber(index),
-		"from":              from,
-		"to":                tx.To(),
-		"gasUsed":           rpc.NewHexNumber(receipt.GasUsed),
-		"cumulativeGasUsed": rpc.NewHexNumber(receipt.CumulativeGasUsed),
-		"contractAddress":   nil,
-		"logs":              receipt.Logs,
-	}
-
-	if receipt.Logs == nil {
-		fields["logs"] = []vm.Logs{}
-	}
-
-	// If the ContractAddress is 20 0x0 bytes, assume it is not a contract creation
-	if bytes.Compare(receipt.ContractAddress.Bytes(), bytes.Repeat([]byte{0}, 20)) != 0 {
-		fields["contractAddress"] = receipt.ContractAddress
-	}
-
-	return fields, nil
-}
-
-// sign is a helper function that signs a transaction with the private key of the given address.
-func (s *PublicTransactionPoolAPI) sign(addr common.Address, tx *types.Transaction) (*types.Transaction, error) {
-	signature, err := s.am.Sign(addr, tx.SigHash().Bytes())
-	if err != nil {
-		return nil, err
-	}
-	return tx.WithSignature(signature)
-}
-
-// SendTxArgs represents the arguments to sumbit a new transaction into the transaction pool.
-type SendTxArgs struct {
-	From     common.Address  `json:"from"`
-	To       *common.Address `json:"to"`
-	Gas      *rpc.HexNumber  `json:"gas"`
-	GasPrice *rpc.HexNumber  `json:"gasPrice"`
-	Value    *rpc.HexNumber  `json:"value"`
-	Data     string          `json:"data"`
-	Nonce    *rpc.HexNumber  `json:"nonce"`
-}
-
-// prepareSendTxArgs is a helper function that fills in default values for unspecified tx fields.
-func prepareSendTxArgs(args SendTxArgs, gpo *GasPriceOracle) SendTxArgs {
-	if args.Gas == nil {
-		args.Gas = rpc.NewHexNumber(defaultGas)
-	}
-	if args.GasPrice == nil {
-		args.GasPrice = rpc.NewHexNumber(gpo.SuggestPrice())
-	}
-	if args.Value == nil {
-		args.Value = rpc.NewHexNumber(0)
-	}
-	return args
-}
-
-// submitTransaction is a helper function that submits tx to txPool and creates a log entry.
-func submitTransaction(txPool *core.TxPool, tx *types.Transaction, signature []byte) (common.Hash, error) {
-	signedTx, err := tx.WithSignature(signature)
-	if err != nil {
-		return common.Hash{}, err
-	}
-
-	txPool.SetLocal(signedTx)
-	if err := txPool.Add(signedTx); err != nil {
-		return common.Hash{}, err
-	}
-
-	if signedTx.To() == nil {
-		from, _ := signedTx.From()
-		addr := crypto.CreateAddress(from, signedTx.Nonce())
-		glog.V(logger.Info).Infof("Tx(%s) created: %s\n", signedTx.Hash().Hex(), addr.Hex())
-	} else {
-		glog.V(logger.Info).Infof("Tx(%s) to: %s\n", signedTx.Hash().Hex(), tx.To().Hex())
-	}
-
-	return signedTx.Hash(), nil
-}
-
-// SendTransaction creates a transaction for the given argument, sign it and submit it to the
-// transaction pool.
-func (s *PublicTransactionPoolAPI) SendTransaction(args SendTxArgs) (common.Hash, error) {
-	args = prepareSendTxArgs(args, s.gpo)
-
-	s.txMu.Lock()
-	defer s.txMu.Unlock()
-
-	if args.Nonce == nil {
-		args.Nonce = rpc.NewHexNumber(s.txPool.State().GetNonce(args.From))
-	}
-
-	var tx *types.Transaction
-	if args.To == nil {
-		tx = types.NewContractCreation(args.Nonce.Uint64(), args.Value.BigInt(), args.Gas.BigInt(), args.GasPrice.BigInt(), common.FromHex(args.Data))
-	} else {
-		tx = types.NewTransaction(args.Nonce.Uint64(), *args.To, args.Value.BigInt(), args.Gas.BigInt(), args.GasPrice.BigInt(), common.FromHex(args.Data))
-	}
-
-	signature, err := s.am.Sign(args.From, tx.SigHash().Bytes())
-	if err != nil {
-		return common.Hash{}, err
-	}
-
-	return submitTransaction(s.txPool, tx, signature)
-}
-
-// SendRawTransaction will add the signed transaction to the transaction pool.
-// The sender is responsible for signing the transaction and using the correct nonce.
-func (s *PublicTransactionPoolAPI) SendRawTransaction(encodedTx string) (string, error) {
-	tx := new(types.Transaction)
-	if err := rlp.DecodeBytes(common.FromHex(encodedTx), tx); err != nil {
-		return "", err
-	}
-
-	s.txPool.SetLocal(tx)
-	if err := s.txPool.Add(tx); err != nil {
-		return "", err
-	}
-
-	if tx.To() == nil {
-		from, err := tx.FromFrontier()
-		if err != nil {
-			return "", err
-		}
-		addr := crypto.CreateAddress(from, tx.Nonce())
-		glog.V(logger.Info).Infof("Tx(%x) created: %x\n", tx.Hash(), addr)
-	} else {
-		glog.V(logger.Info).Infof("Tx(%x) to: %x\n", tx.Hash(), tx.To())
-	}
-
-	return tx.Hash().Hex(), nil
-}
-
-// Sign signs the given hash using the key that matches the address. The key must be
-// unlocked in order to sign the hash.
-func (s *PublicTransactionPoolAPI) Sign(addr common.Address, hash common.Hash) (string, error) {
-	signature, error := s.am.Sign(addr, hash[:])
-	return common.ToHex(signature), error
-}
-
-// SignTransactionArgs represents the arguments to sign a transaction.
-type SignTransactionArgs struct {
-	From     common.Address
-	To       *common.Address
-	Nonce    *rpc.HexNumber
-	Value    *rpc.HexNumber
-	Gas      *rpc.HexNumber
-	GasPrice *rpc.HexNumber
-	Data     string
-
-	BlockNumber int64
-}
-
-// Tx is a helper object for argument and return values
-type Tx struct {
-	tx *types.Transaction
-
-	To       *common.Address `json:"to"`
-	From     common.Address  `json:"from"`
-	Nonce    *rpc.HexNumber  `json:"nonce"`
-	Value    *rpc.HexNumber  `json:"value"`
-	Data     string          `json:"data"`
-	GasLimit *rpc.HexNumber  `json:"gas"`
-	GasPrice *rpc.HexNumber  `json:"gasPrice"`
-	Hash     common.Hash     `json:"hash"`
-}
-
-// UnmarshalJSON parses JSON data into tx.
-func (tx *Tx) UnmarshalJSON(b []byte) (err error) {
-	req := struct {
-		To       *common.Address `json:"to"`
-		From     common.Address  `json:"from"`
-		Nonce    *rpc.HexNumber  `json:"nonce"`
-		Value    *rpc.HexNumber  `json:"value"`
-		Data     string          `json:"data"`
-		GasLimit *rpc.HexNumber  `json:"gas"`
-		GasPrice *rpc.HexNumber  `json:"gasPrice"`
-		Hash     common.Hash     `json:"hash"`
-	}{}
-
-	if err := json.Unmarshal(b, &req); err != nil {
-		return err
-	}
-
-	tx.To = req.To
-	tx.From = req.From
-	tx.Nonce = req.Nonce
-	tx.Value = req.Value
-	tx.Data = req.Data
-	tx.GasLimit = req.GasLimit
-	tx.GasPrice = req.GasPrice
-	tx.Hash = req.Hash
-
-	data := common.Hex2Bytes(tx.Data)
-
-	if tx.Nonce == nil {
-		return fmt.Errorf("need nonce")
-	}
-	if tx.Value == nil {
-		tx.Value = rpc.NewHexNumber(0)
-	}
-	if tx.GasLimit == nil {
-		tx.GasLimit = rpc.NewHexNumber(0)
-	}
-	if tx.GasPrice == nil {
-		tx.GasPrice = rpc.NewHexNumber(int64(50000000000))
-	}
-
-	if req.To == nil {
-		tx.tx = types.NewContractCreation(tx.Nonce.Uint64(), tx.Value.BigInt(), tx.GasLimit.BigInt(), tx.GasPrice.BigInt(), data)
-	} else {
-		tx.tx = types.NewTransaction(tx.Nonce.Uint64(), *tx.To, tx.Value.BigInt(), tx.GasLimit.BigInt(), tx.GasPrice.BigInt(), data)
-	}
-
-	return nil
-}
-
-// SignTransactionResult represents a RLP encoded signed transaction.
-type SignTransactionResult struct {
-	Raw string `json:"raw"`
-	Tx  *Tx    `json:"tx"`
-}
-
-func newTx(t *types.Transaction) *Tx {
-	from, _ := t.FromFrontier()
-	return &Tx{
-		tx:       t,
-		To:       t.To(),
-		From:     from,
-		Value:    rpc.NewHexNumber(t.Value()),
-		Nonce:    rpc.NewHexNumber(t.Nonce()),
-		Data:     "0x" + common.Bytes2Hex(t.Data()),
-		GasLimit: rpc.NewHexNumber(t.Gas()),
-		GasPrice: rpc.NewHexNumber(t.GasPrice()),
-		Hash:     t.Hash(),
-	}
-}
-
-// SignTransaction will sign the given transaction with the from account.
-// The node needs to have the private key of the account corresponding with
-// the given from address and it needs to be unlocked.
-func (s *PublicTransactionPoolAPI) SignTransaction(args SignTransactionArgs) (*SignTransactionResult, error) {
-	if args.Gas == nil {
-		args.Gas = rpc.NewHexNumber(defaultGas)
-	}
-	if args.GasPrice == nil {
-		args.GasPrice = rpc.NewHexNumber(s.gpo.SuggestPrice())
-	}
-	if args.Value == nil {
-		args.Value = rpc.NewHexNumber(0)
-	}
-
-	s.txMu.Lock()
-	defer s.txMu.Unlock()
-
-	if args.Nonce == nil {
-		args.Nonce = rpc.NewHexNumber(s.txPool.State().GetNonce(args.From))
-	}
-
-	var tx *types.Transaction
-	if args.To == nil {
-		tx = types.NewContractCreation(args.Nonce.Uint64(), args.Value.BigInt(), args.Gas.BigInt(), args.GasPrice.BigInt(), common.FromHex(args.Data))
-	} else {
-		tx = types.NewTransaction(args.Nonce.Uint64(), *args.To, args.Value.BigInt(), args.Gas.BigInt(), args.GasPrice.BigInt(), common.FromHex(args.Data))
-	}
-
-	signedTx, err := s.sign(args.From, tx)
-	if err != nil {
-		return nil, err
-	}
-
-	data, err := rlp.EncodeToBytes(signedTx)
-	if err != nil {
-		return nil, err
-	}
-
-	return &SignTransactionResult{"0x" + common.Bytes2Hex(data), newTx(signedTx)}, nil
-}
-
-// PendingTransactions returns the transactions that are in the transaction pool and have a from address that is one of
-// the accounts this node manages.
-func (s *PublicTransactionPoolAPI) PendingTransactions() []*RPCTransaction {
-	pending := s.txPool.GetTransactions()
-	transactions := make([]*RPCTransaction, 0, len(pending))
-	for _, tx := range pending {
-		from, _ := tx.FromFrontier()
-		if s.am.HasAddress(from) {
-			transactions = append(transactions, newRPCPendingTransaction(tx))
-		}
-	}
-	return transactions
-}
-
-// NewPendingTransactions creates a subscription that is triggered each time a transaction enters the transaction pool
-// and is send from one of the transactions this nodes manages.
-func (s *PublicTransactionPoolAPI) NewPendingTransactions(ctx context.Context) (rpc.Subscription, error) {
-	notifier, supported := rpc.NotifierFromContext(ctx)
-	if !supported {
-		return nil, rpc.ErrNotificationsUnsupported
-	}
-
-	subscription, err := notifier.NewSubscription(func(id string) {
-		s.muPendingTxSubs.Lock()
-		delete(s.pendingTxSubs, id)
-		s.muPendingTxSubs.Unlock()
-	})
-
-	if err != nil {
-		return nil, err
-	}
-
-	s.muPendingTxSubs.Lock()
-	s.pendingTxSubs[subscription.ID()] = subscription
-	s.muPendingTxSubs.Unlock()
-
-	return subscription, nil
-}
-
-// Resend accepts an existing transaction and a new gas price and limit. It will remove the given transaction from the
-// pool and reinsert it with the new gas price and limit.
-func (s *PublicTransactionPoolAPI) Resend(tx Tx, gasPrice, gasLimit *rpc.HexNumber) (common.Hash, error) {
-
-	pending := s.txPool.GetTransactions()
-	for _, p := range pending {
-		if pFrom, err := p.FromFrontier(); err == nil && pFrom == tx.From && p.SigHash() == tx.tx.SigHash() {
-			if gasPrice == nil {
-				gasPrice = rpc.NewHexNumber(tx.tx.GasPrice())
-			}
-			if gasLimit == nil {
-				gasLimit = rpc.NewHexNumber(tx.tx.Gas())
-			}
-
-			var newTx *types.Transaction
-			if tx.tx.To() == nil {
-				newTx = types.NewContractCreation(tx.tx.Nonce(), tx.tx.Value(), gasPrice.BigInt(), gasLimit.BigInt(), tx.tx.Data())
-			} else {
-				newTx = types.NewTransaction(tx.tx.Nonce(), *tx.tx.To(), tx.tx.Value(), gasPrice.BigInt(), gasLimit.BigInt(), tx.tx.Data())
-			}
-
-			signedTx, err := s.sign(tx.From, newTx)
-			if err != nil {
-				return common.Hash{}, err
-			}
-
-			s.txPool.RemoveTx(tx.Hash)
-			if err = s.txPool.Add(signedTx); err != nil {
-				return common.Hash{}, err
-			}
-
-			return signedTx.Hash(), nil
-		}
-	}
-
-	return common.Hash{}, fmt.Errorf("Transaction %#x not found", tx.Hash)
-}
-
-// PrivateAdminAPI is the collection of Etheruem APIs exposed over the private
-// admin endpoint.
-=======
 // PrivateAdminAPI is the collection of Etheruem full node-related APIs
 // exposed over the private admin endpoint.
->>>>>>> b70acf3c
 type PrivateAdminAPI struct {
 	eth *Ethereum
 }
@@ -1590,25 +314,6 @@
 	return &PrivateDebugAPI{config: config, eth: eth}
 }
 
-<<<<<<< HEAD
-// ChaindbProperty returns leveldb properties of the chain database.
-func (api *PrivateDebugAPI) ChaindbProperty(property string) (string, error) {
-	ldb, ok := api.eth.chainDb.(interface {
-		LDB() *leveldb.DB
-	})
-	if !ok {
-		return "", fmt.Errorf("chaindbProperty does not work for memory databases")
-	}
-	if property == "" {
-		property = "leveldb.stats"
-	} else if !strings.HasPrefix(property, "leveldb.") {
-		property = "leveldb." + property
-	}
-	return ldb.LDB().GetProperty(property)
-}
-
-=======
->>>>>>> b70acf3c
 // BlockTraceResult is the returned value when replaying a block to check for
 // consensus results and full VM trace logs for all included transactions.
 type BlockTraceResult struct {
@@ -1652,11 +357,7 @@
 }
 
 // TraceBlockByNumber processes the block by canonical block number.
-<<<<<<< HEAD
-func (api *PrivateDebugAPI) TraceBlockByNumber(number uint64, config *vm.Config) BlockTraceResult {
-=======
 func (api *PrivateDebugAPI) TraceBlockByNumber(number uint64, config *vm.LogConfig) BlockTraceResult {
->>>>>>> b70acf3c
 	// Fetch the block that we aim to reprocess
 	block := api.eth.BlockChain().GetBlockByNumber(number)
 	if block == nil {
@@ -1721,37 +422,6 @@
 	return true, structLogger.StructLogs(), nil
 }
 
-<<<<<<< HEAD
-// formatLogs formats EVM returned structured logs for json output
-func formatLogs(structLogs []vm.StructLog) []structLogRes {
-	formattedStructLogs := make([]structLogRes, len(structLogs))
-	for index, trace := range structLogs {
-		formattedStructLogs[index] = structLogRes{
-			Pc:      trace.Pc,
-			Op:      trace.Op.String(),
-			Gas:     trace.Gas,
-			GasCost: trace.GasCost,
-			Depth:   trace.Depth,
-			Error:   formatError(trace.Err),
-			Stack:   make([]string, len(trace.Stack)),
-			Storage: make(map[string]string),
-		}
-
-		for i, stackValue := range trace.Stack {
-			formattedStructLogs[index].Stack[i] = fmt.Sprintf("%x", common.LeftPadBytes(stackValue.Bytes(), 32))
-		}
-
-		for i := 0; i+32 <= len(trace.Memory); i += 32 {
-			formattedStructLogs[index].Memory = append(formattedStructLogs[index].Memory, fmt.Sprintf("%x", trace.Memory[i:i+32]))
-		}
-
-		for i, storageValue := range trace.Storage {
-			formattedStructLogs[index].Storage[fmt.Sprintf("%x", i)] = fmt.Sprintf("%x", storageValue)
-		}
-	}
-	return formattedStructLogs
-}
-=======
 // callmsg is the message type used for call transations.
 type callmsg struct {
 	addr          common.Address
@@ -1771,7 +441,6 @@
 func (m callmsg) Gas() *big.Int                         { return m.gas }
 func (m callmsg) Value() *big.Int                       { return m.value }
 func (m callmsg) Data() []byte                          { return m.data }
->>>>>>> b70acf3c
 
 // formatError formats a Go error into either an empty string or the data content
 // of the error itself.
@@ -1790,11 +459,6 @@
 
 // TraceTransaction returns the structured logs created during the execution of EVM
 // and returns them as a JSON object.
-<<<<<<< HEAD
-func (api *PrivateDebugAPI) TraceTransaction(txHash common.Hash, logger *vm.LogConfig) (*ExecutionResult, error) {
-	if logger == nil {
-		logger = new(vm.LogConfig)
-=======
 func (api *PrivateDebugAPI) TraceTransaction(ctx context.Context, txHash common.Hash, config *TraceArgs) (interface{}, error) {
 	var tracer vm.Tracer
 	if config != nil && config.Tracer != nil {
@@ -1822,7 +486,6 @@
 		tracer = vm.NewStructLogger(nil)
 	} else {
 		tracer = vm.NewStructLogger(config.LogConfig)
->>>>>>> b70acf3c
 	}
 
 	// Retrieve the tx from the chain and the containing block
@@ -1830,28 +493,16 @@
 	if tx == nil {
 		return nil, fmt.Errorf("transaction %x not found", txHash)
 	}
-<<<<<<< HEAD
-	block := api.eth.BlockChain().GetBlock(blockHash)
-=======
 	block := api.eth.BlockChain().GetBlockByHash(blockHash)
->>>>>>> b70acf3c
 	if block == nil {
 		return nil, fmt.Errorf("block %x not found", blockHash)
 	}
 	// Create the state database to mutate and eventually trace
-<<<<<<< HEAD
-	parent := api.eth.BlockChain().GetBlock(block.ParentHash())
-	if parent == nil {
-		return nil, fmt.Errorf("block parent %x not found", block.ParentHash())
-	}
-	stateDb, err := state.New(parent.Root(), api.eth.ChainDb())
-=======
 	parent := api.eth.BlockChain().GetBlock(block.ParentHash(), block.NumberU64()-1)
 	if parent == nil {
 		return nil, fmt.Errorf("block parent %x not found", block.ParentHash())
 	}
 	stateDb, err := api.eth.BlockChain().StateAt(parent.Root())
->>>>>>> b70acf3c
 	if err != nil {
 		return nil, err
 	}
@@ -1875,35 +526,12 @@
 			continue
 		}
 		// Otherwise trace the transaction and return
-<<<<<<< HEAD
-		vmenv := core.NewEnv(stateDb, api.config, api.eth.BlockChain(), msg, block.Header(), vm.Config{Debug: true, Logger: *logger})
-=======
 		vmenv := core.NewEnv(stateDb, api.config, api.eth.BlockChain(), msg, block.Header(), vm.Config{Debug: true, Tracer: tracer})
->>>>>>> b70acf3c
 		ret, gas, err := core.ApplyMessage(vmenv, msg, new(core.GasPool).AddGas(tx.Gas()))
 		if err != nil {
 			return nil, fmt.Errorf("tracing failed: %v", err)
 		}
 
-<<<<<<< HEAD
-// TraceCall executes a call and returns the amount of gas, created logs and optionally returned values.
-func (s *PublicBlockChainAPI) TraceCall(args CallArgs, blockNr rpc.BlockNumber) (*ExecutionResult, error) {
-	// Fetch the state associated with the block number
-	stateDb, block, err := stateAndBlockByNumber(s.miner, s.bc, blockNr, s.chainDb)
-	if stateDb == nil || err != nil {
-		return nil, err
-	}
-	stateDb = stateDb.Copy()
-
-	// Retrieve the account state object to interact with
-	var from *state.StateObject
-	if args.From == (common.Address{}) {
-		accounts := s.am.Accounts()
-		if len(accounts) == 0 {
-			from = stateDb.GetOrNewStateObject(common.Address{})
-		} else {
-			from = stateDb.GetOrNewStateObject(accounts[0].Address)
-=======
 		switch tracer := tracer.(type) {
 		case *vm.StructLogger:
 			return &ethapi.ExecutionResult{
@@ -1913,67 +541,7 @@
 			}, nil
 		case *ethapi.JavascriptTracer:
 			return tracer.GetResult()
->>>>>>> b70acf3c
-		}
-	}
-<<<<<<< HEAD
-	from.SetBalance(common.MaxBig)
-
-	// Assemble the CALL invocation
-	msg := callmsg{
-		from:     from,
-		to:       args.To,
-		gas:      args.Gas.BigInt(),
-		gasPrice: args.GasPrice.BigInt(),
-		value:    args.Value.BigInt(),
-		data:     common.FromHex(args.Data),
-	}
-	if msg.gas.Cmp(common.Big0) == 0 {
-		msg.gas = big.NewInt(50000000)
-	}
-	if msg.gasPrice.Cmp(common.Big0) == 0 {
-		msg.gasPrice = new(big.Int).Mul(big.NewInt(50), common.Shannon)
-	}
-
-	// Execute the call and return
-	vmenv := core.NewEnv(stateDb, s.config, s.bc, msg, block.Header(), vm.Config{
-		Debug: true,
-	})
-	gp := new(core.GasPool).AddGas(common.MaxBig)
-
-	ret, gas, err := core.ApplyMessage(vmenv, msg, gp)
-	return &ExecutionResult{
-		Gas:         gas,
-		ReturnValue: fmt.Sprintf("%x", ret),
-		StructLogs:  formatLogs(vmenv.StructLogs()),
-	}, nil
-}
-
-// PublicNetAPI offers network related RPC methods
-type PublicNetAPI struct {
-	net            *p2p.Server
-	networkVersion int
-}
-
-// NewPublicNetAPI creates a new net API instance.
-func NewPublicNetAPI(net *p2p.Server, networkVersion int) *PublicNetAPI {
-	return &PublicNetAPI{net, networkVersion}
-}
-
-// Listening returns an indication if the node is listening for network connections.
-func (s *PublicNetAPI) Listening() bool {
-	return true // always listening
-}
-
-// PeerCount returns the number of connected peers
-func (s *PublicNetAPI) PeerCount() *rpc.HexNumber {
-	return rpc.NewHexNumber(s.net.PeerCount())
-}
-
-// Version returns the current ethereum protocol version.
-func (s *PublicNetAPI) Version() string {
-	return fmt.Sprintf("%d", s.networkVersion)
-=======
+		}
+	}
 	return nil, errors.New("database inconsistency")
->>>>>>> b70acf3c
 }