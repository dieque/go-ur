// Copyright 2015 The go-ur Authors
// This file is part of the go-ur library.
//
// The go-ur library is free software: you can redistribute it and/or modify
// it under the terms of the GNU Lesser General Public License as published by
// the Free Software Foundation, either version 3 of the License, or
// (at your option) any later version.
//
// The go-ur library is distributed in the hope that it will be useful,
// but WITHOUT ANY WARRANTY; without even the implied warranty of
// MERCHANTABILITY or FITNESS FOR A PARTICULAR PURPOSE. See the
// GNU Lesser General Public License for more details.
//
// You should have received a copy of the GNU Lesser General Public License
// along with the go-ur library. If not, see <http://www.gnu.org/licenses/>.

package filters

import (
	"io/ioutil"
	"math/big"
	"os"
	"testing"

<<<<<<< HEAD
	"github.com/ur-technology/go-ur/common"
	"github.com/ur-technology/go-ur/core"
	"github.com/ur-technology/go-ur/core/types"
	"github.com/ur-technology/go-ur/core/vm"
	"github.com/ur-technology/go-ur/crypto"
	"github.com/ur-technology/go-ur/ethdb"
=======
	"golang.org/x/net/context"

	"github.com/ethereum/go-ethereum/common"
	"github.com/ethereum/go-ethereum/core"
	"github.com/ethereum/go-ethereum/core/types"
	"github.com/ethereum/go-ethereum/core/vm"
	"github.com/ethereum/go-ethereum/crypto"
	"github.com/ethereum/go-ethereum/ethdb"
	"github.com/ethereum/go-ethereum/params"
	"github.com/ethereum/go-ethereum/event"
>>>>>>> b70acf3c
)

func makeReceipt(addr common.Address) *types.Receipt {
	receipt := types.NewReceipt(nil, new(big.Int))
	receipt.Logs = vm.Logs{
		&vm.Log{Address: addr},
	}
	receipt.Bloom = types.CreateBloom(types.Receipts{receipt})
	return receipt
}

func BenchmarkMipmaps(b *testing.B) {
	dir, err := ioutil.TempDir("", "mipmap")
	if err != nil {
		b.Fatal(err)
	}
	defer os.RemoveAll(dir)

	var (
		db, _   = ethdb.NewLDBDatabase(dir, 0, 0)
		mux     = new(event.TypeMux)
		backend = &testBackend{mux, db}
		key1, _ = crypto.HexToECDSA("b71c71a67e1177ad4e901695e1b4b9ee17ae16c6668d313eac2f96dbcda3f291")
		addr1   = crypto.PubkeyToAddress(key1.PublicKey)
		addr2   = common.BytesToAddress([]byte("jeff"))
		addr3   = common.BytesToAddress([]byte("ethereum"))
		addr4   = common.BytesToAddress([]byte("random addresses please"))
	)
	defer db.Close()

	genesis := core.WriteGenesisBlockForTesting(db, core.GenesisAccount{Address: addr1, Balance: big.NewInt(1000000)})
<<<<<<< HEAD
	chain, receipts := core.GenerateChain(nil, nil, genesis, db, 100010, func(i int, gen *core.BlockGen) {
=======
	chain, receipts := core.GenerateChain(params.TestChainConfig, genesis, db, 100010, func(i int, gen *core.BlockGen) {
>>>>>>> b70acf3c
		var receipts types.Receipts
		switch i {
		case 2403:
			receipt := makeReceipt(addr1)
			receipts = types.Receipts{receipt}
			gen.AddUncheckedReceipt(receipt)
		case 1034:
			receipt := makeReceipt(addr2)
			receipts = types.Receipts{receipt}
			gen.AddUncheckedReceipt(receipt)
		case 34:
			receipt := makeReceipt(addr3)
			receipts = types.Receipts{receipt}
			gen.AddUncheckedReceipt(receipt)
		case 99999:
			receipt := makeReceipt(addr4)
			receipts = types.Receipts{receipt}
			gen.AddUncheckedReceipt(receipt)

		}

		// store the receipts
		err := core.WriteReceipts(db, receipts)
		if err != nil {
			b.Fatal(err)
		}
		core.WriteMipmapBloom(db, uint64(i+1), receipts)
	})
	for i, block := range chain {
		core.WriteBlock(db, block)
		if err := core.WriteCanonicalHash(db, block.Hash(), block.NumberU64()); err != nil {
			b.Fatalf("failed to insert block number: %v", err)
		}
		if err := core.WriteHeadBlockHash(db, block.Hash()); err != nil {
			b.Fatalf("failed to insert block number: %v", err)
		}
		if err := core.WriteBlockReceipts(db, block.Hash(), block.NumberU64(), receipts[i]); err != nil {
			b.Fatal("error writing block receipts:", err)
		}
	}
	b.ResetTimer()

	filter := New(backend, true)
	filter.SetAddresses([]common.Address{addr1, addr2, addr3, addr4})
	filter.SetBeginBlock(0)
	filter.SetEndBlock(-1)

	for i := 0; i < b.N; i++ {
		logs, _ := filter.Find(context.Background())
		if len(logs) != 4 {
			b.Fatal("expected 4 log, got", len(logs))
		}
	}
}

func TestFilters(t *testing.T) {
	dir, err := ioutil.TempDir("", "mipmap")
	if err != nil {
		t.Fatal(err)
	}
	defer os.RemoveAll(dir)

	var (
		db, _   = ethdb.NewLDBDatabase(dir, 0, 0)
		mux     = new(event.TypeMux)
		backend = &testBackend{mux, db}
		key1, _ = crypto.HexToECDSA("b71c71a67e1177ad4e901695e1b4b9ee17ae16c6668d313eac2f96dbcda3f291")
		addr    = crypto.PubkeyToAddress(key1.PublicKey)

		hash1 = common.BytesToHash([]byte("topic1"))
		hash2 = common.BytesToHash([]byte("topic2"))
		hash3 = common.BytesToHash([]byte("topic3"))
		hash4 = common.BytesToHash([]byte("topic4"))
	)
	defer db.Close()

	genesis := core.WriteGenesisBlockForTesting(db, core.GenesisAccount{Address: addr, Balance: big.NewInt(1000000)})
<<<<<<< HEAD
	chain, receipts := core.GenerateChain(nil, nil, genesis, db, 1000, func(i int, gen *core.BlockGen) {
=======
	chain, receipts := core.GenerateChain(params.TestChainConfig, genesis, db, 1000, func(i int, gen *core.BlockGen) {
>>>>>>> b70acf3c
		var receipts types.Receipts
		switch i {
		case 1:
			receipt := types.NewReceipt(nil, new(big.Int))
			receipt.Logs = vm.Logs{
				&vm.Log{
					Address: addr,
					Topics:  []common.Hash{hash1},
				},
			}
			gen.AddUncheckedReceipt(receipt)
			receipts = types.Receipts{receipt}
		case 2:
			receipt := types.NewReceipt(nil, new(big.Int))
			receipt.Logs = vm.Logs{
				&vm.Log{
					Address: addr,
					Topics:  []common.Hash{hash2},
				},
			}
			gen.AddUncheckedReceipt(receipt)
			receipts = types.Receipts{receipt}
		case 998:
			receipt := types.NewReceipt(nil, new(big.Int))
			receipt.Logs = vm.Logs{
				&vm.Log{
					Address: addr,
					Topics:  []common.Hash{hash3},
				},
			}
			gen.AddUncheckedReceipt(receipt)
			receipts = types.Receipts{receipt}
		case 999:
			receipt := types.NewReceipt(nil, new(big.Int))
			receipt.Logs = vm.Logs{
				&vm.Log{
					Address: addr,
					Topics:  []common.Hash{hash4},
				},
			}
			gen.AddUncheckedReceipt(receipt)
			receipts = types.Receipts{receipt}
		}

		// store the receipts
		err := core.WriteReceipts(db, receipts)
		if err != nil {
			t.Fatal(err)
		}
		// i is used as block number for the writes but since the i
		// starts at 0 and block 0 (genesis) is already present increment
		// by one
		core.WriteMipmapBloom(db, uint64(i+1), receipts)
	})
	for i, block := range chain {
		core.WriteBlock(db, block)
		if err := core.WriteCanonicalHash(db, block.Hash(), block.NumberU64()); err != nil {
			t.Fatalf("failed to insert block number: %v", err)
		}
		if err := core.WriteHeadBlockHash(db, block.Hash()); err != nil {
			t.Fatalf("failed to insert block number: %v", err)
		}
		if err := core.WriteBlockReceipts(db, block.Hash(), block.NumberU64(), receipts[i]); err != nil {
			t.Fatal("error writing block receipts:", err)
		}
	}

	filter := New(backend, true)
	filter.SetAddresses([]common.Address{addr})
	filter.SetTopics([][]common.Hash{[]common.Hash{hash1, hash2, hash3, hash4}})
	filter.SetBeginBlock(0)
	filter.SetEndBlock(-1)

	logs, _ := filter.Find(context.Background())
	if len(logs) != 4 {
		t.Error("expected 4 log, got", len(logs))
	}

	filter = New(backend, true)
	filter.SetAddresses([]common.Address{addr})
	filter.SetTopics([][]common.Hash{[]common.Hash{hash3}})
	filter.SetBeginBlock(900)
	filter.SetEndBlock(999)
	logs, _ = filter.Find(context.Background())
	if len(logs) != 1 {
		t.Error("expected 1 log, got", len(logs))
	}
	if len(logs) > 0 && logs[0].Topics[0] != hash3 {
		t.Errorf("expected log[0].Topics[0] to be %x, got %x", hash3, logs[0].Topics[0])
	}

	filter = New(backend, true)
	filter.SetAddresses([]common.Address{addr})
	filter.SetTopics([][]common.Hash{[]common.Hash{hash3}})
	filter.SetBeginBlock(990)
	filter.SetEndBlock(-1)
	logs, _ = filter.Find(context.Background())
	if len(logs) != 1 {
		t.Error("expected 1 log, got", len(logs))
	}
	if len(logs) > 0 && logs[0].Topics[0] != hash3 {
		t.Errorf("expected log[0].Topics[0] to be %x, got %x", hash3, logs[0].Topics[0])
	}

	filter = New(backend, true)
	filter.SetTopics([][]common.Hash{[]common.Hash{hash1, hash2}})
	filter.SetBeginBlock(1)
	filter.SetEndBlock(10)

	logs, _ = filter.Find(context.Background())
	if len(logs) != 2 {
		t.Error("expected 2 log, got", len(logs))
	}

	failHash := common.BytesToHash([]byte("fail"))
	filter = New(backend, true)
	filter.SetTopics([][]common.Hash{[]common.Hash{failHash}})
	filter.SetBeginBlock(0)
	filter.SetEndBlock(-1)

	logs, _ = filter.Find(context.Background())
	if len(logs) != 0 {
		t.Error("expected 0 log, got", len(logs))
	}

	failAddr := common.BytesToAddress([]byte("failmenow"))
	filter = New(backend, true)
	filter.SetAddresses([]common.Address{failAddr})
	filter.SetBeginBlock(0)
	filter.SetEndBlock(-1)

	logs, _ = filter.Find(context.Background())
	if len(logs) != 0 {
		t.Error("expected 0 log, got", len(logs))
	}

	filter = New(backend, true)
	filter.SetTopics([][]common.Hash{[]common.Hash{failHash}, []common.Hash{hash1}})
	filter.SetBeginBlock(0)
	filter.SetEndBlock(-1)

	logs, _ = filter.Find(context.Background())
	if len(logs) != 0 {
		t.Error("expected 0 log, got", len(logs))
	}
}<|MERGE_RESOLUTION|>--- conflicted
+++ resolved
@@ -22,25 +22,16 @@
 	"os"
 	"testing"
 
-<<<<<<< HEAD
+	"golang.org/x/net/context"
+
 	"github.com/ur-technology/go-ur/common"
 	"github.com/ur-technology/go-ur/core"
 	"github.com/ur-technology/go-ur/core/types"
 	"github.com/ur-technology/go-ur/core/vm"
 	"github.com/ur-technology/go-ur/crypto"
 	"github.com/ur-technology/go-ur/ethdb"
-=======
-	"golang.org/x/net/context"
-
-	"github.com/ethereum/go-ethereum/common"
-	"github.com/ethereum/go-ethereum/core"
-	"github.com/ethereum/go-ethereum/core/types"
-	"github.com/ethereum/go-ethereum/core/vm"
-	"github.com/ethereum/go-ethereum/crypto"
-	"github.com/ethereum/go-ethereum/ethdb"
-	"github.com/ethereum/go-ethereum/params"
-	"github.com/ethereum/go-ethereum/event"
->>>>>>> b70acf3c
+	"github.com/ur-technology/go-ur/event"
+	"github.com/ur-technology/go-ur/params"
 )
 
 func makeReceipt(addr common.Address) *types.Receipt {
@@ -72,11 +63,7 @@
 	defer db.Close()
 
 	genesis := core.WriteGenesisBlockForTesting(db, core.GenesisAccount{Address: addr1, Balance: big.NewInt(1000000)})
-<<<<<<< HEAD
-	chain, receipts := core.GenerateChain(nil, nil, genesis, db, 100010, func(i int, gen *core.BlockGen) {
-=======
-	chain, receipts := core.GenerateChain(params.TestChainConfig, genesis, db, 100010, func(i int, gen *core.BlockGen) {
->>>>>>> b70acf3c
+	chain, receipts := core.GenerateChain(params.TestChainConfig, nil, genesis, db, 100010, func(i int, gen *core.BlockGen) {
 		var receipts types.Receipts
 		switch i {
 		case 2403:
@@ -154,11 +141,7 @@
 	defer db.Close()
 
 	genesis := core.WriteGenesisBlockForTesting(db, core.GenesisAccount{Address: addr, Balance: big.NewInt(1000000)})
-<<<<<<< HEAD
-	chain, receipts := core.GenerateChain(nil, nil, genesis, db, 1000, func(i int, gen *core.BlockGen) {
-=======
-	chain, receipts := core.GenerateChain(params.TestChainConfig, genesis, db, 1000, func(i int, gen *core.BlockGen) {
->>>>>>> b70acf3c
+	chain, receipts := core.GenerateChain(params.TestChainConfig, nil, genesis, db, 1000, func(i int, gen *core.BlockGen) {
 		var receipts types.Receipts
 		switch i {
 		case 1:
