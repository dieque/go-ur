--- conflicted
+++ resolved
@@ -24,25 +24,14 @@
 	"sync"
 	"time"
 
-<<<<<<< HEAD
+	"golang.org/x/net/context"
+
 	"github.com/ur-technology/go-ur/common"
+	"github.com/ur-technology/go-ur/common/hexutil"
 	"github.com/ur-technology/go-ur/core/types"
-	"github.com/ur-technology/go-ur/core/vm"
 	"github.com/ur-technology/go-ur/ethdb"
 	"github.com/ur-technology/go-ur/event"
 	"github.com/ur-technology/go-ur/rpc"
-
-	"golang.org/x/net/context"
-=======
-	"golang.org/x/net/context"
-
-	"github.com/ethereum/go-ethereum/common"
-	"github.com/ethereum/go-ethereum/common/hexutil"
-	"github.com/ethereum/go-ethereum/core/types"
-	"github.com/ethereum/go-ethereum/ethdb"
-	"github.com/ethereum/go-ethereum/event"
-	"github.com/ethereum/go-ethereum/rpc"
->>>>>>> b70acf3c
 )
 
 var (
@@ -115,7 +104,7 @@
 // It is part of the filter package because this filter can be used throug the
 // `eth_getFilterChanges` polling method that is also used for log filters.
 //
-// https://github.com/ethereum/wiki/wiki/JSON-RPC#eth_newpendingtransactionfilter
+// https://github.com/ur-technology/wiki/wiki/JSON-RPC#eth_newpendingtransactionfilter
 func (api *PublicFilterAPI) NewPendingTransactionFilter() rpc.ID {
 	var (
 		pendingTxs   = make(chan common.Hash)
@@ -181,7 +170,7 @@
 // NewBlockFilter creates a filter that fetches blocks that are imported into the chain.
 // It is part of the filter package since polling goes with eth_getFilterChanges.
 //
-// https://github.com/ethereum/wiki/wiki/JSON-RPC#eth_newblockfilter
+// https://github.com/ur-technology/wiki/wiki/JSON-RPC#eth_newblockfilter
 func (api *PublicFilterAPI) NewBlockFilter() rpc.ID {
 	var (
 		headers   = make(chan *types.Header)
@@ -301,7 +290,7 @@
 //
 // In case "fromBlock" > "toBlock" an error is returned.
 //
-// https://github.com/ethereum/wiki/wiki/JSON-RPC#eth_newfilter
+// https://github.com/ur-technology/wiki/wiki/JSON-RPC#eth_newfilter
 func (api *PublicFilterAPI) NewFilter(crit FilterCriteria) (rpc.ID, error) {
 	logs := make(chan []Log)
 	logsSub, err := api.events.SubscribeLogs(crit, logs)
@@ -334,23 +323,15 @@
 	return logsSub.ID, nil
 }
 
-<<<<<<< HEAD
-// Logs creates a subscription that fires for all new log that match the given filter criteria.
-func (s *PublicFilterAPI) Logs(ctx context.Context, args NewFilterArgs) (rpc.Subscription, error) {
-	notifier, supported := rpc.NotifierFromContext(ctx)
-	if !supported {
-		return nil, rpc.ErrNotificationsUnsupported
-=======
 // GetLogs returns logs matching the given argument that are stored within the state.
 //
-// https://github.com/ethereum/wiki/wiki/JSON-RPC#eth_getlogs
+// https://github.com/ur-technology/wiki/wiki/JSON-RPC#eth_getlogs
 func (api *PublicFilterAPI) GetLogs(ctx context.Context, crit FilterCriteria) ([]Log, error) {
 	if crit.FromBlock == nil {
 		crit.FromBlock = big.NewInt(rpc.LatestBlockNumber.Int64())
 	}
 	if crit.ToBlock == nil {
 		crit.ToBlock = big.NewInt(rpc.LatestBlockNumber.Int64())
->>>>>>> b70acf3c
 	}
 
 	filter := New(api.backend, api.useMipMap)
@@ -365,7 +346,7 @@
 
 // UninstallFilter removes the filter with the given filter id.
 //
-// https://github.com/ethereum/wiki/wiki/JSON-RPC#eth_uninstallfilter
+// https://github.com/ur-technology/wiki/wiki/JSON-RPC#eth_uninstallfilter
 func (api *PublicFilterAPI) UninstallFilter(id rpc.ID) bool {
 	api.filtersMu.Lock()
 	f, found := api.filters[id]
@@ -383,7 +364,7 @@
 // GetFilterLogs returns the logs for the filter with the given id.
 // If the filter could not be found an empty array of logs is returned.
 //
-// https://github.com/ethereum/wiki/wiki/JSON-RPC#eth_getfilterlogs
+// https://github.com/ur-technology/wiki/wiki/JSON-RPC#eth_getfilterlogs
 func (api *PublicFilterAPI) GetFilterLogs(ctx context.Context, id rpc.ID) ([]Log, error) {
 	api.filtersMu.Lock()
 	f, found := api.filters[id]
@@ -420,7 +401,7 @@
 // For pending transaction and block filters the result is []common.Hash.
 // (pending)Log filters return []Log.
 //
-// https://github.com/ethereum/wiki/wiki/JSON-RPC#eth_getfilterchanges
+// https://github.com/ur-technology/wiki/wiki/JSON-RPC#eth_getfilterchanges
 func (api *PublicFilterAPI) GetFilterChanges(id rpc.ID) (interface{}, error) {
 	api.filtersMu.Lock()
 	defer api.filtersMu.Unlock()
@@ -467,11 +448,7 @@
 }
 
 // UnmarshalJSON sets *args fields with given data.
-<<<<<<< HEAD
-func (args *NewFilterArgs) UnmarshalJSON(data []byte) error {
-=======
 func (args *FilterCriteria) UnmarshalJSON(data []byte) error {
->>>>>>> b70acf3c
 	type input struct {
 		From      *rpc.BlockNumber `json:"fromBlock"`
 		ToBlock   *rpc.BlockNumber `json:"toBlock"`
@@ -496,15 +473,9 @@
 
 	if raw.Addresses != nil {
 		// raw.Address can contain a single address or an array of addresses
-<<<<<<< HEAD
-		var addresses []common.Address
-		if strAddrs, ok := raw.Addresses.([]interface{}); ok {
-			for i, addr := range strAddrs {
-=======
 		switch rawAddr := raw.Addresses.(type) {
 		case []interface{}:
 			for i, addr := range rawAddr {
->>>>>>> b70acf3c
 				if strAddr, ok := addr.(string); ok {
 					addr, err := decodeAddress(strAddr)
 					if err != nil {
@@ -526,37 +497,11 @@
 		}
 	}
 
-<<<<<<< HEAD
-	// helper function which parses a string to a topic hash
-	topicConverter := func(raw string) (common.Hash, error) {
-		if len(raw) == 0 {
-			return common.Hash{}, nil
-		}
-		if len(raw) >= 2 && raw[0] == '0' && (raw[1] == 'x' || raw[1] == 'X') {
-			raw = raw[2:]
-		}
-		if len(raw) != 2 * common.HashLength {
-			return common.Hash{}, errors.New("invalid topic(s)")
-		}
-		if decAddr, err := hex.DecodeString(raw); err == nil {
-			return common.BytesToHash(decAddr), nil
-		}
-		return common.Hash{}, errors.New("invalid topic(s)")
-	}
-
-=======
->>>>>>> b70acf3c
 	// topics is an array consisting of strings and/or arrays of strings.
 	// JSON null values are converted to common.Hash{} and ignored by the filter manager.
 	if len(raw.Topics) > 0 {
 		args.Topics = make([][]common.Hash, len(raw.Topics))
 		for i, t := range raw.Topics {
-<<<<<<< HEAD
-			if t == nil { // ignore topic when matching logs
-				args.Topics[i] = []common.Hash{common.Hash{}}
-			} else if topic, ok := t.(string); ok { // match specific topic
-				top, err := topicConverter(topic)
-=======
 			switch topic := t.(type) {
 			case nil:
 				// ignore topic when matching logs
@@ -565,19 +510,10 @@
 			case string:
 				// match specific topic
 				top, err := decodeTopic(topic)
->>>>>>> b70acf3c
 				if err != nil {
 					return err
 				}
 				args.Topics[i] = []common.Hash{top}
-<<<<<<< HEAD
-			} else if topics, ok := t.([]interface{}); ok { // or case e.g. [null, "topic0", "topic1"]
-				for _, rawTopic := range topics {
-					if rawTopic == nil {
-						args.Topics[i] = append(args.Topics[i], common.Hash{})
-					} else if topic, ok := rawTopic.(string); ok {
-						parsed, err := topicConverter(topic)
-=======
 			case []interface{}:
 				// or case e.g. [null, "topic0", "topic1"]
 				for _, rawTopic := range topic {
@@ -585,7 +521,6 @@
 						args.Topics[i] = append(args.Topics[i], common.Hash{})
 					} else if topic, ok := rawTopic.(string); ok {
 						parsed, err := decodeTopic(topic)
->>>>>>> b70acf3c
 						if err != nil {
 							return err
 						}
@@ -594,11 +529,7 @@
 						return fmt.Errorf("invalid topic(s)")
 					}
 				}
-<<<<<<< HEAD
-			} else {
-=======
 			default:
->>>>>>> b70acf3c
 				return fmt.Errorf("invalid topic(s)")
 			}
 		}
