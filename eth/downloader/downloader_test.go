// Copyright 2015 The go-ur Authors
// This file is part of the go-ur library.
//
// The go-ur library is free software: you can redistribute it and/or modify
// it under the terms of the GNU Lesser General Public License as published by
// the Free Software Foundation, either version 3 of the License, or
// (at your option) any later version.
//
// The go-ur library is distributed in the hope that it will be useful,
// but WITHOUT ANY WARRANTY; without even the implied warranty of
// MERCHANTABILITY or FITNESS FOR A PARTICULAR PURPOSE. See the
// GNU Lesser General Public License for more details.
//
// You should have received a copy of the GNU Lesser General Public License
// along with the go-ur library. If not, see <http://www.gnu.org/licenses/>.

package downloader

import (
	"errors"
	"fmt"
	"math/big"
	"sync"
	"sync/atomic"
	"testing"
	"time"

	"github.com/ur-technology/go-ur/common"
	"github.com/ur-technology/go-ur/core"
	"github.com/ur-technology/go-ur/core/state"
	"github.com/ur-technology/go-ur/core/types"
	"github.com/ur-technology/go-ur/crypto"
	"github.com/ur-technology/go-ur/ethdb"
	"github.com/ur-technology/go-ur/event"
	"github.com/ur-technology/go-ur/params"
	"github.com/ur-technology/go-ur/trie"
)

var (
	testKey, _  = crypto.HexToECDSA("b71c71a67e1177ad4e901695e1b4b9ee17ae16c6668d313eac2f96dbcda3f291")
	testAddress = crypto.PubkeyToAddress(testKey.PublicKey)
)

// Reduce some of the parameters to make the tester faster.
func init() {
	MaxForkAncestry = uint64(10000)
	blockCacheLimit = 1024
	fsCriticalTrials = 10
}

// downloadTester is a test simulator for mocking out local block chain.
type downloadTester struct {
	downloader *Downloader

	genesis *types.Block   // Genesis blocks used by the tester and peers
	stateDb ethdb.Database // Database used by the tester for syncing from peers
	peerDb  ethdb.Database // Database of the peers containing all data

	ownHashes   []common.Hash                  // Hash chain belonging to the tester
	ownHeaders  map[common.Hash]*types.Header  // Headers belonging to the tester
	ownBlocks   map[common.Hash]*types.Block   // Blocks belonging to the tester
	ownReceipts map[common.Hash]types.Receipts // Receipts belonging to the tester
	ownChainTd  map[common.Hash]*big.Int       // Total difficulties of the blocks in the local chain

	peerHashes   map[string][]common.Hash                  // Hash chain belonging to different test peers
	peerHeaders  map[string]map[common.Hash]*types.Header  // Headers belonging to different test peers
	peerBlocks   map[string]map[common.Hash]*types.Block   // Blocks belonging to different test peers
	peerReceipts map[string]map[common.Hash]types.Receipts // Receipts belonging to different test peers
	peerChainTds map[string]map[common.Hash]*big.Int       // Total difficulties of the blocks in the peer chains

	peerMissingStates map[string]map[common.Hash]bool // State entries that fast sync should not return

	lock sync.RWMutex
}

// newTester creates a new downloader test mocker.
func newTester() *downloadTester {
	testdb, _ := ethdb.NewMemDatabase()
	genesis := core.GenesisBlockForTesting(testdb, testAddress, big.NewInt(1000000000))

	tester := &downloadTester{
		genesis:           genesis,
		peerDb:            testdb,
		ownHashes:         []common.Hash{genesis.Hash()},
		ownHeaders:        map[common.Hash]*types.Header{genesis.Hash(): genesis.Header()},
		ownBlocks:         map[common.Hash]*types.Block{genesis.Hash(): genesis},
		ownReceipts:       map[common.Hash]types.Receipts{genesis.Hash(): nil},
		ownChainTd:        map[common.Hash]*big.Int{genesis.Hash(): genesis.Difficulty()},
		peerHashes:        make(map[string][]common.Hash),
		peerHeaders:       make(map[string]map[common.Hash]*types.Header),
		peerBlocks:        make(map[string]map[common.Hash]*types.Block),
		peerReceipts:      make(map[string]map[common.Hash]types.Receipts),
		peerChainTds:      make(map[string]map[common.Hash]*big.Int),
		peerMissingStates: make(map[string]map[common.Hash]bool),
	}
	tester.stateDb, _ = ethdb.NewMemDatabase()
	tester.stateDb.Put(genesis.Root().Bytes(), []byte{0x00})

	tester.downloader = New(FullSync, tester.stateDb, new(event.TypeMux), tester.hasHeader, tester.hasBlock, tester.getHeader,
		tester.getBlock, tester.headHeader, tester.headBlock, tester.headFastBlock, tester.commitHeadBlock, tester.getTd,
		tester.insertHeaders, tester.insertBlocks, tester.insertReceipts, tester.rollback, tester.dropPeer)

	return tester
}

// makeChain creates a chain of n blocks starting at and including parent.
// the returned hash chain is ordered head->parent. In addition, every 3rd block
// contains a transaction and every 5th an uncle to allow testing correct block
// reassembly.
<<<<<<< HEAD
func makeChain(n int, seed byte, blockchain *core.BlockChain, parent *types.Block, parentReceipts types.Receipts, heavy bool) ([]common.Hash, map[common.Hash]*types.Header, map[common.Hash]*types.Block, map[common.Hash]types.Receipts) {
	// Generate the block chain
	blocks, receipts := core.GenerateChain(nil, blockchain, parent, testdb, n, func(i int, block *core.BlockGen) {
=======
func (dl *downloadTester) makeChain(n int, seed byte, parent *types.Block, parentReceipts types.Receipts, heavy bool) ([]common.Hash, map[common.Hash]*types.Header, map[common.Hash]*types.Block, map[common.Hash]types.Receipts) {
	// Generate the block chain
	blocks, receipts := core.GenerateChain(params.TestChainConfig, parent, dl.peerDb, n, func(i int, block *core.BlockGen) {
>>>>>>> b70acf3c
		block.SetCoinbase(common.Address{seed})

		// If a heavy chain is requested, delay blocks to raise difficulty
		if heavy {
			block.OffsetTime(-1)
		}
		// If the block number is multiple of 3, send a bonus transaction to the miner
		if parent == dl.genesis && i%3 == 0 {
			signer := types.MakeSigner(params.TestChainConfig, block.Number())
			tx, err := types.NewTransaction(block.TxNonce(testAddress), common.Address{seed}, big.NewInt(1000), params.TxGas, nil, nil).SignECDSA(signer, testKey)
			if err != nil {
				panic(err)
			}
			block.AddTx(tx)
		}
		// If the block number is a multiple of 5, add a bonus uncle to the block
		if i > 0 && i%5 == 0 {
			block.AddUncle(&types.Header{
				ParentHash: block.PrevBlock(i - 1).Hash(),
				Number:     big.NewInt(block.Number().Int64() - 1),
			})
		}
	})
	// Convert the block-chain into a hash-chain and header/block maps
	hashes := make([]common.Hash, n+1)
	hashes[len(hashes)-1] = parent.Hash()

	headerm := make(map[common.Hash]*types.Header, n+1)
	headerm[parent.Hash()] = parent.Header()

	blockm := make(map[common.Hash]*types.Block, n+1)
	blockm[parent.Hash()] = parent

	receiptm := make(map[common.Hash]types.Receipts, n+1)
	receiptm[parent.Hash()] = parentReceipts

	for i, b := range blocks {
		hashes[len(hashes)-i-2] = b.Hash()
		headerm[b.Hash()] = b.Header()
		blockm[b.Hash()] = b
		receiptm[b.Hash()] = receipts[i]
	}
	return hashes, headerm, blockm, receiptm
}

// makeChainFork creates two chains of length n, such that h1[:f] and
// h2[:f] are different but have a common suffix of length n-f.
<<<<<<< HEAD
func makeChainFork(n, f int, parent *types.Block, parentReceipts types.Receipts, balanced bool) ([]common.Hash, []common.Hash, map[common.Hash]*types.Header, map[common.Hash]*types.Header, map[common.Hash]*types.Block, map[common.Hash]*types.Block, map[common.Hash]types.Receipts, map[common.Hash]types.Receipts) {
	// Create the common suffix
	hashes, headers, blocks, receipts := makeChain(n-f, 0, nil, parent, parentReceipts, false)

	// Create the forks, making the second heavyer if non balanced forks were requested
	hashes1, headers1, blocks1, receipts1 := makeChain(f, 1, nil, blocks[hashes[0]], receipts[hashes[0]], false)
=======
func (dl *downloadTester) makeChainFork(n, f int, parent *types.Block, parentReceipts types.Receipts, balanced bool) ([]common.Hash, []common.Hash, map[common.Hash]*types.Header, map[common.Hash]*types.Header, map[common.Hash]*types.Block, map[common.Hash]*types.Block, map[common.Hash]types.Receipts, map[common.Hash]types.Receipts) {
	// Create the common suffix
	hashes, headers, blocks, receipts := dl.makeChain(n-f, 0, parent, parentReceipts, false)

	// Create the forks, making the second heavyer if non balanced forks were requested
	hashes1, headers1, blocks1, receipts1 := dl.makeChain(f, 1, blocks[hashes[0]], receipts[hashes[0]], false)
>>>>>>> b70acf3c
	hashes1 = append(hashes1, hashes[1:]...)

	heavy := false
	if !balanced {
		heavy = true
	}
<<<<<<< HEAD
	hashes2, headers2, blocks2, receipts2 := makeChain(f, 2, nil, blocks[hashes[0]], receipts[hashes[0]], heavy)
=======
	hashes2, headers2, blocks2, receipts2 := dl.makeChain(f, 2, blocks[hashes[0]], receipts[hashes[0]], heavy)
>>>>>>> b70acf3c
	hashes2 = append(hashes2, hashes[1:]...)

	for hash, header := range headers {
		headers1[hash] = header
		headers2[hash] = header
	}
	for hash, block := range blocks {
		blocks1[hash] = block
		blocks2[hash] = block
	}
	for hash, receipt := range receipts {
		receipts1[hash] = receipt
		receipts2[hash] = receipt
	}
	return hashes1, hashes2, headers1, headers2, blocks1, blocks2, receipts1, receipts2
}

<<<<<<< HEAD
// downloadTester is a test simulator for mocking out local block chain.
type downloadTester struct {
	stateDb    ethdb.Database
	downloader *Downloader

	ownHashes   []common.Hash                  // Hash chain belonging to the tester
	ownHeaders  map[common.Hash]*types.Header  // Headers belonging to the tester
	ownBlocks   map[common.Hash]*types.Block   // Blocks belonging to the tester
	ownReceipts map[common.Hash]types.Receipts // Receipts belonging to the tester
	ownChainTd  map[common.Hash]*big.Int       // Total difficulties of the blocks in the local chain

	peerHashes   map[string][]common.Hash                  // Hash chain belonging to different test peers
	peerHeaders  map[string]map[common.Hash]*types.Header  // Headers belonging to different test peers
	peerBlocks   map[string]map[common.Hash]*types.Block   // Blocks belonging to different test peers
	peerReceipts map[string]map[common.Hash]types.Receipts // Receipts belonging to different test peers
	peerChainTds map[string]map[common.Hash]*big.Int       // Total difficulties of the blocks in the peer chains

	peerMissingStates map[string]map[common.Hash]bool // State entries that fast sync should not return

	lock sync.RWMutex
}

// newTester creates a new downloader test mocker.
func newTester() *downloadTester {
	tester := &downloadTester{
		ownHashes:         []common.Hash{genesis.Hash()},
		ownHeaders:        map[common.Hash]*types.Header{genesis.Hash(): genesis.Header()},
		ownBlocks:         map[common.Hash]*types.Block{genesis.Hash(): genesis},
		ownReceipts:       map[common.Hash]types.Receipts{genesis.Hash(): nil},
		ownChainTd:        map[common.Hash]*big.Int{genesis.Hash(): genesis.Difficulty()},
		peerHashes:        make(map[string][]common.Hash),
		peerHeaders:       make(map[string]map[common.Hash]*types.Header),
		peerBlocks:        make(map[string]map[common.Hash]*types.Block),
		peerReceipts:      make(map[string]map[common.Hash]types.Receipts),
		peerChainTds:      make(map[string]map[common.Hash]*big.Int),
		peerMissingStates: make(map[string]map[common.Hash]bool),
	}
	tester.stateDb, _ = ethdb.NewMemDatabase()
	tester.stateDb.Put(genesis.Root().Bytes(), []byte{0x00})

	tester.downloader = New(tester.stateDb, new(event.TypeMux), tester.hasHeader, tester.hasBlock, tester.getHeader,
		tester.getBlock, tester.headHeader, tester.headBlock, tester.headFastBlock, tester.commitHeadBlock, tester.getTd,
		tester.insertHeaders, tester.insertBlocks, tester.insertReceipts, tester.rollback, tester.dropPeer)

	return tester
=======
// terminate aborts any operations on the embedded downloader and releases all
// held resources.
func (dl *downloadTester) terminate() {
	dl.downloader.Terminate()
>>>>>>> b70acf3c
}

// terminate aborts any operations on the embedded downloader and releases all
// held resources.
func (dl *downloadTester) terminate() {
	dl.downloader.Terminate()
}

// sync starts synchronizing with a remote peer, blocking until it completes.
func (dl *downloadTester) sync(id string, td *big.Int, mode SyncMode) error {
	dl.lock.RLock()
	hash := dl.peerHashes[id][0]
	// If no particular TD was requested, load from the peer's blockchain
	if td == nil {
		td = big.NewInt(1)
		if diff, ok := dl.peerChainTds[id][hash]; ok {
			td = diff
		}
	}
	dl.lock.RUnlock()

	// Synchronise with the chosen peer and ensure proper cleanup afterwards
	err := dl.downloader.synchronise(id, hash, td, mode)
	select {
	case <-dl.downloader.cancelCh:
		// Ok, downloader fully cancelled after sync cycle
	default:
		// Downloader is still accepting packets, can block a peer up
		panic("downloader active post sync cycle") // panic will be caught by tester
	}
	return err
}

// hasHeader checks if a header is present in the testers canonical chain.
func (dl *downloadTester) hasHeader(hash common.Hash) bool {
	return dl.getHeader(hash) != nil
}

// hasBlock checks if a block and associated state is present in the testers canonical chain.
func (dl *downloadTester) hasBlock(hash common.Hash) bool {
	block := dl.getBlock(hash)
	if block == nil {
		return false
	}
	_, err := dl.stateDb.Get(block.Root().Bytes())
	return err == nil
}

// getHeader retrieves a header from the testers canonical chain.
func (dl *downloadTester) getHeader(hash common.Hash) *types.Header {
	dl.lock.RLock()
	defer dl.lock.RUnlock()

	return dl.ownHeaders[hash]
}

// getBlock retrieves a block from the testers canonical chain.
func (dl *downloadTester) getBlock(hash common.Hash) *types.Block {
	dl.lock.RLock()
	defer dl.lock.RUnlock()

	return dl.ownBlocks[hash]
}

// headHeader retrieves the current head header from the canonical chain.
func (dl *downloadTester) headHeader() *types.Header {
	dl.lock.RLock()
	defer dl.lock.RUnlock()

	for i := len(dl.ownHashes) - 1; i >= 0; i-- {
		if header := dl.ownHeaders[dl.ownHashes[i]]; header != nil {
			return header
		}
	}
	return dl.genesis.Header()
}

// headBlock retrieves the current head block from the canonical chain.
func (dl *downloadTester) headBlock() *types.Block {
	dl.lock.RLock()
	defer dl.lock.RUnlock()

	for i := len(dl.ownHashes) - 1; i >= 0; i-- {
		if block := dl.ownBlocks[dl.ownHashes[i]]; block != nil {
			if _, err := dl.stateDb.Get(block.Root().Bytes()); err == nil {
				return block
			}
		}
	}
	return dl.genesis
}

// headFastBlock retrieves the current head fast-sync block from the canonical chain.
func (dl *downloadTester) headFastBlock() *types.Block {
	dl.lock.RLock()
	defer dl.lock.RUnlock()

	for i := len(dl.ownHashes) - 1; i >= 0; i-- {
		if block := dl.ownBlocks[dl.ownHashes[i]]; block != nil {
			return block
		}
	}
	return dl.genesis
}

// commitHeadBlock manually sets the head block to a given hash.
func (dl *downloadTester) commitHeadBlock(hash common.Hash) error {
	// For now only check that the state trie is correct
	if block := dl.getBlock(hash); block != nil {
		_, err := trie.NewSecure(block.Root(), dl.stateDb, 0)
		return err
	}
	return fmt.Errorf("non existent block: %x", hash[:4])
}

// getTd retrieves the block's total difficulty from the canonical chain.
func (dl *downloadTester) getTd(hash common.Hash) *big.Int {
	dl.lock.RLock()
	defer dl.lock.RUnlock()

	return dl.ownChainTd[hash]
}

// insertHeaders injects a new batch of headers into the simulated chain.
func (dl *downloadTester) insertHeaders(headers []*types.Header, checkFreq int) (int, error) {
	dl.lock.Lock()
	defer dl.lock.Unlock()

	// Do a quick check, as the blockchain.InsertHeaderChain doesn't insert anything in case of errors
	if _, ok := dl.ownHeaders[headers[0].ParentHash]; !ok {
		return 0, errors.New("unknown parent")
	}
	for i := 1; i < len(headers); i++ {
		if headers[i].ParentHash != headers[i-1].Hash() {
			return i, errors.New("unknown parent")
		}
	}
	// Do a full insert if pre-checks passed
	for i, header := range headers {
		if _, ok := dl.ownHeaders[header.Hash()]; ok {
			continue
		}
		if _, ok := dl.ownHeaders[header.ParentHash]; !ok {
			return i, errors.New("unknown parent")
		}
		dl.ownHashes = append(dl.ownHashes, header.Hash())
		dl.ownHeaders[header.Hash()] = header
		dl.ownChainTd[header.Hash()] = new(big.Int).Add(dl.ownChainTd[header.ParentHash], header.Difficulty)
	}
	return len(headers), nil
}

// insertBlocks injects a new batch of blocks into the simulated chain.
func (dl *downloadTester) insertBlocks(blocks types.Blocks) (int, error) {
	dl.lock.Lock()
	defer dl.lock.Unlock()

	for i, block := range blocks {
		if parent, ok := dl.ownBlocks[block.ParentHash()]; !ok {
			return i, errors.New("unknown parent")
		} else if _, err := dl.stateDb.Get(parent.Root().Bytes()); err != nil {
			return i, fmt.Errorf("unknown parent state %x: %v", parent.Root(), err)
		}
		if _, ok := dl.ownHeaders[block.Hash()]; !ok {
			dl.ownHashes = append(dl.ownHashes, block.Hash())
			dl.ownHeaders[block.Hash()] = block.Header()
		}
		dl.ownBlocks[block.Hash()] = block
		dl.stateDb.Put(block.Root().Bytes(), []byte{0x00})
		dl.ownChainTd[block.Hash()] = new(big.Int).Add(dl.ownChainTd[block.ParentHash()], block.Difficulty())
	}
	return len(blocks), nil
}

// insertReceipts injects a new batch of receipts into the simulated chain.
func (dl *downloadTester) insertReceipts(blocks types.Blocks, receipts []types.Receipts) (int, error) {
	dl.lock.Lock()
	defer dl.lock.Unlock()

	for i := 0; i < len(blocks) && i < len(receipts); i++ {
		if _, ok := dl.ownHeaders[blocks[i].Hash()]; !ok {
			return i, errors.New("unknown owner")
		}
		if _, ok := dl.ownBlocks[blocks[i].ParentHash()]; !ok {
			return i, errors.New("unknown parent")
		}
		dl.ownBlocks[blocks[i].Hash()] = blocks[i]
		dl.ownReceipts[blocks[i].Hash()] = receipts[i]
	}
	return len(blocks), nil
}

// rollback removes some recently added elements from the chain.
func (dl *downloadTester) rollback(hashes []common.Hash) {
	dl.lock.Lock()
	defer dl.lock.Unlock()

	for i := len(hashes) - 1; i >= 0; i-- {
		if dl.ownHashes[len(dl.ownHashes)-1] == hashes[i] {
			dl.ownHashes = dl.ownHashes[:len(dl.ownHashes)-1]
		}
		delete(dl.ownChainTd, hashes[i])
		delete(dl.ownHeaders, hashes[i])
		delete(dl.ownReceipts, hashes[i])
		delete(dl.ownBlocks, hashes[i])
	}
}

// newPeer registers a new block download source into the downloader.
func (dl *downloadTester) newPeer(id string, version int, hashes []common.Hash, headers map[common.Hash]*types.Header, blocks map[common.Hash]*types.Block, receipts map[common.Hash]types.Receipts) error {
	return dl.newSlowPeer(id, version, hashes, headers, blocks, receipts, 0)
}

// newSlowPeer registers a new block download source into the downloader, with a
// specific delay time on processing the network packets sent to it, simulating
// potentially slow network IO.
func (dl *downloadTester) newSlowPeer(id string, version int, hashes []common.Hash, headers map[common.Hash]*types.Header, blocks map[common.Hash]*types.Block, receipts map[common.Hash]types.Receipts, delay time.Duration) error {
	dl.lock.Lock()
	defer dl.lock.Unlock()

	var err error
	switch version {
	case 62:
		err = dl.downloader.RegisterPeer(id, version, dl.peerCurrentHeadFn(id), dl.peerGetRelHeadersFn(id, delay), dl.peerGetAbsHeadersFn(id, delay), dl.peerGetBodiesFn(id, delay), nil, nil)
	case 63:
		err = dl.downloader.RegisterPeer(id, version, dl.peerCurrentHeadFn(id), dl.peerGetRelHeadersFn(id, delay), dl.peerGetAbsHeadersFn(id, delay), dl.peerGetBodiesFn(id, delay), dl.peerGetReceiptsFn(id, delay), dl.peerGetNodeDataFn(id, delay))
	case 64:
		err = dl.downloader.RegisterPeer(id, version, dl.peerCurrentHeadFn(id), dl.peerGetRelHeadersFn(id, delay), dl.peerGetAbsHeadersFn(id, delay), dl.peerGetBodiesFn(id, delay), dl.peerGetReceiptsFn(id, delay), dl.peerGetNodeDataFn(id, delay))
	}
	if err == nil {
		// Assign the owned hashes, headers and blocks to the peer (deep copy)
		dl.peerHashes[id] = make([]common.Hash, len(hashes))
		copy(dl.peerHashes[id], hashes)

		dl.peerHeaders[id] = make(map[common.Hash]*types.Header)
		dl.peerBlocks[id] = make(map[common.Hash]*types.Block)
		dl.peerReceipts[id] = make(map[common.Hash]types.Receipts)
		dl.peerChainTds[id] = make(map[common.Hash]*big.Int)
		dl.peerMissingStates[id] = make(map[common.Hash]bool)

		genesis := hashes[len(hashes)-1]
		if header := headers[genesis]; header != nil {
			dl.peerHeaders[id][genesis] = header
			dl.peerChainTds[id][genesis] = header.Difficulty
		}
		if block := blocks[genesis]; block != nil {
			dl.peerBlocks[id][genesis] = block
			dl.peerChainTds[id][genesis] = block.Difficulty()
		}

		for i := len(hashes) - 2; i >= 0; i-- {
			hash := hashes[i]

			if header, ok := headers[hash]; ok {
				dl.peerHeaders[id][hash] = header
				if _, ok := dl.peerHeaders[id][header.ParentHash]; ok {
					dl.peerChainTds[id][hash] = new(big.Int).Add(header.Difficulty, dl.peerChainTds[id][header.ParentHash])
				}
			}
			if block, ok := blocks[hash]; ok {
				dl.peerBlocks[id][hash] = block
				if _, ok := dl.peerBlocks[id][block.ParentHash()]; ok {
					dl.peerChainTds[id][hash] = new(big.Int).Add(block.Difficulty(), dl.peerChainTds[id][block.ParentHash()])
				}
			}
			if receipt, ok := receipts[hash]; ok {
				dl.peerReceipts[id][hash] = receipt
			}
		}
	}
	return err
}

// dropPeer simulates a hard peer removal from the connection pool.
func (dl *downloadTester) dropPeer(id string) {
	dl.lock.Lock()
	defer dl.lock.Unlock()

	delete(dl.peerHashes, id)
	delete(dl.peerHeaders, id)
	delete(dl.peerBlocks, id)
	delete(dl.peerChainTds, id)

	dl.downloader.UnregisterPeer(id)
}

// peerCurrentHeadFn constructs a function to retrieve a peer's current head hash
// and total difficulty.
func (dl *downloadTester) peerCurrentHeadFn(id string) func() (common.Hash, *big.Int) {
	return func() (common.Hash, *big.Int) {
		dl.lock.RLock()
		defer dl.lock.RUnlock()

		return dl.peerHashes[id][0], nil
	}
}

// peerGetRelHeadersFn constructs a GetBlockHeaders function based on a hashed
// origin; associated with a particular peer in the download tester. The returned
// function can be used to retrieve batches of headers from the particular peer.
func (dl *downloadTester) peerGetRelHeadersFn(id string, delay time.Duration) func(common.Hash, int, int, bool) error {
	return func(origin common.Hash, amount int, skip int, reverse bool) error {
		// Find the canonical number of the hash
		dl.lock.RLock()
		number := uint64(0)
		for num, hash := range dl.peerHashes[id] {
			if hash == origin {
				number = uint64(len(dl.peerHashes[id]) - num - 1)
				break
			}
		}
		dl.lock.RUnlock()

		// Use the absolute header fetcher to satisfy the query
		return dl.peerGetAbsHeadersFn(id, delay)(number, amount, skip, reverse)
	}
}

// peerGetAbsHeadersFn constructs a GetBlockHeaders function based on a numbered
// origin; associated with a particular peer in the download tester. The returned
// function can be used to retrieve batches of headers from the particular peer.
func (dl *downloadTester) peerGetAbsHeadersFn(id string, delay time.Duration) func(uint64, int, int, bool) error {
	return func(origin uint64, amount int, skip int, reverse bool) error {
		time.Sleep(delay)

		dl.lock.RLock()
		defer dl.lock.RUnlock()

		// Gather the next batch of headers
		hashes := dl.peerHashes[id]
		headers := dl.peerHeaders[id]
		result := make([]*types.Header, 0, amount)
		for i := 0; i < amount && len(hashes)-int(origin)-1-i*(skip+1) >= 0; i++ {
			if header, ok := headers[hashes[len(hashes)-int(origin)-1-i*(skip+1)]]; ok {
				result = append(result, header)
			}
		}
		// Delay delivery a bit to allow attacks to unfold
		go func() {
			time.Sleep(time.Millisecond)
			dl.downloader.DeliverHeaders(id, result)
		}()
		return nil
	}
}

// peerGetBodiesFn constructs a getBlockBodies method associated with a particular
// peer in the download tester. The returned function can be used to retrieve
// batches of block bodies from the particularly requested peer.
func (dl *downloadTester) peerGetBodiesFn(id string, delay time.Duration) func([]common.Hash) error {
	return func(hashes []common.Hash) error {
		time.Sleep(delay)

		dl.lock.RLock()
		defer dl.lock.RUnlock()

		blocks := dl.peerBlocks[id]

		transactions := make([][]*types.Transaction, 0, len(hashes))
		uncles := make([][]*types.Header, 0, len(hashes))

		for _, hash := range hashes {
			if block, ok := blocks[hash]; ok {
				transactions = append(transactions, block.Transactions())
				uncles = append(uncles, block.Uncles())
			}
		}
		go dl.downloader.DeliverBodies(id, transactions, uncles)

		return nil
	}
}

// peerGetReceiptsFn constructs a getReceipts method associated with a particular
// peer in the download tester. The returned function can be used to retrieve
// batches of block receipts from the particularly requested peer.
func (dl *downloadTester) peerGetReceiptsFn(id string, delay time.Duration) func([]common.Hash) error {
	return func(hashes []common.Hash) error {
		time.Sleep(delay)

		dl.lock.RLock()
		defer dl.lock.RUnlock()

		receipts := dl.peerReceipts[id]

		results := make([][]*types.Receipt, 0, len(hashes))
		for _, hash := range hashes {
			if receipt, ok := receipts[hash]; ok {
				results = append(results, receipt)
			}
		}
		go dl.downloader.DeliverReceipts(id, results)

		return nil
	}
}

// peerGetNodeDataFn constructs a getNodeData method associated with a particular
// peer in the download tester. The returned function can be used to retrieve
// batches of node state data from the particularly requested peer.
func (dl *downloadTester) peerGetNodeDataFn(id string, delay time.Duration) func([]common.Hash) error {
	return func(hashes []common.Hash) error {
		time.Sleep(delay)

		dl.lock.RLock()
		defer dl.lock.RUnlock()

		results := make([][]byte, 0, len(hashes))
		for _, hash := range hashes {
<<<<<<< HEAD
			if data, err := testdb.Get(hash.Bytes()); err == nil {
=======
			if data, err := dl.peerDb.Get(hash.Bytes()); err == nil {
>>>>>>> b70acf3c
				if !dl.peerMissingStates[id][hash] {
					results = append(results, data)
				}
			}
		}
		go dl.downloader.DeliverNodeData(id, results)

		return nil
	}
}

// assertOwnChain checks if the local chain contains the correct number of items
// of the various chain components.
func assertOwnChain(t *testing.T, tester *downloadTester, length int) {
	assertOwnForkedChain(t, tester, 1, []int{length})
}

// assertOwnForkedChain checks if the local forked chain contains the correct
// number of items of the various chain components.
func assertOwnForkedChain(t *testing.T, tester *downloadTester, common int, lengths []int) {
	// Initialize the counters for the first fork
	headers, blocks := lengths[0], lengths[0]

	minReceipts, maxReceipts := lengths[0]-fsMinFullBlocks-fsPivotInterval, lengths[0]-fsMinFullBlocks
	if minReceipts < 0 {
		minReceipts = 1
	}
	if maxReceipts < 0 {
		maxReceipts = 1
	}
	// Update the counters for each subsequent fork
	for _, length := range lengths[1:] {
		headers += length - common
		blocks += length - common

		minReceipts += length - common - fsMinFullBlocks - fsPivotInterval
		maxReceipts += length - common - fsMinFullBlocks
	}
	switch tester.downloader.mode {
	case FullSync:
		minReceipts, maxReceipts = 1, 1
	case LightSync:
		blocks, minReceipts, maxReceipts = 1, 1, 1
	}
	if hs := len(tester.ownHeaders); hs != headers {
		t.Fatalf("synchronised headers mismatch: have %v, want %v", hs, headers)
	}
	if bs := len(tester.ownBlocks); bs != blocks {
		t.Fatalf("synchronised blocks mismatch: have %v, want %v", bs, blocks)
	}
	if rs := len(tester.ownReceipts); rs < minReceipts || rs > maxReceipts {
		t.Fatalf("synchronised receipts mismatch: have %v, want between [%v, %v]", rs, minReceipts, maxReceipts)
	}
	// Verify the state trie too for fast syncs
	if tester.downloader.mode == FastSync {
		index := 0
		if pivot := int(tester.downloader.queue.fastSyncPivot); pivot < common {
			index = pivot
		} else {
			index = len(tester.ownHashes) - lengths[len(lengths)-1] + int(tester.downloader.queue.fastSyncPivot)
		}
		if index > 0 {
			if statedb, err := state.New(tester.ownHeaders[tester.ownHashes[index]].Root, tester.stateDb); statedb == nil || err != nil {
				t.Fatalf("state reconstruction failed: %v", err)
			}
		}
	}
}

// Tests that simple synchronization against a canonical chain works correctly.
// In this test common ancestor lookup should be short circuited and not require
// binary searching.
func TestCanonicalSynchronisation62(t *testing.T)      { testCanonicalSynchronisation(t, 62, FullSync) }
func TestCanonicalSynchronisation63Full(t *testing.T)  { testCanonicalSynchronisation(t, 63, FullSync) }
func TestCanonicalSynchronisation63Fast(t *testing.T)  { testCanonicalSynchronisation(t, 63, FastSync) }
func TestCanonicalSynchronisation64Full(t *testing.T)  { testCanonicalSynchronisation(t, 64, FullSync) }
func TestCanonicalSynchronisation64Fast(t *testing.T)  { testCanonicalSynchronisation(t, 64, FastSync) }
func TestCanonicalSynchronisation64Light(t *testing.T) { testCanonicalSynchronisation(t, 64, LightSync) }

func testCanonicalSynchronisation(t *testing.T, protocol int, mode SyncMode) {
	t.Parallel()

	tester := newTester()
	defer tester.terminate()

	// Create a small enough block chain to download
	targetBlocks := blockCacheLimit - 15
<<<<<<< HEAD
	hashes, headers, blocks, receipts := makeChain(targetBlocks, 0, nil, genesis, nil, false)

	tester := newTester()
	defer tester.terminate()

=======
	hashes, headers, blocks, receipts := tester.makeChain(targetBlocks, 0, tester.genesis, nil, false)

>>>>>>> b70acf3c
	tester.newPeer("peer", protocol, hashes, headers, blocks, receipts)

	// Synchronise with the peer and make sure all relevant data was retrieved
	if err := tester.sync("peer", nil, mode); err != nil {
		t.Fatalf("failed to synchronise blocks: %v", err)
	}
	assertOwnChain(t, tester, targetBlocks+1)
}

// Tests that if a large batch of blocks are being downloaded, it is throttled
// until the cached blocks are retrieved.
func TestThrottling62(t *testing.T)     { testThrottling(t, 62, FullSync) }
func TestThrottling63Full(t *testing.T) { testThrottling(t, 63, FullSync) }
func TestThrottling63Fast(t *testing.T) { testThrottling(t, 63, FastSync) }
func TestThrottling64Full(t *testing.T) { testThrottling(t, 64, FullSync) }
func TestThrottling64Fast(t *testing.T) { testThrottling(t, 64, FastSync) }

func testThrottling(t *testing.T, protocol int, mode SyncMode) {
	tester := newTester()
	defer tester.terminate()

	// Create a long block chain to download and the tester
	targetBlocks := 8 * blockCacheLimit
<<<<<<< HEAD
	hashes, headers, blocks, receipts := makeChain(targetBlocks, 0, nil, genesis, nil, false)

	tester := newTester()
	defer tester.terminate()

=======
	hashes, headers, blocks, receipts := tester.makeChain(targetBlocks, 0, tester.genesis, nil, false)

>>>>>>> b70acf3c
	tester.newPeer("peer", protocol, hashes, headers, blocks, receipts)

	// Wrap the importer to allow stepping
	blocked, proceed := uint32(0), make(chan struct{})
	tester.downloader.chainInsertHook = func(results []*fetchResult) {
		atomic.StoreUint32(&blocked, uint32(len(results)))
		<-proceed
	}
	// Start a synchronisation concurrently
	errc := make(chan error)
	go func() {
		errc <- tester.sync("peer", nil, mode)
	}()
	// Iteratively take some blocks, always checking the retrieval count
	for {
		// Check the retrieval count synchronously (! reason for this ugly block)
		tester.lock.RLock()
		retrieved := len(tester.ownBlocks)
		tester.lock.RUnlock()
		if retrieved >= targetBlocks+1 {
			break
		}
		// Wait a bit for sync to throttle itself
		var cached, frozen int
		for start := time.Now(); time.Since(start) < 3*time.Second; {
			time.Sleep(25 * time.Millisecond)

			tester.lock.Lock()
			tester.downloader.queue.lock.Lock()
			cached = len(tester.downloader.queue.blockDonePool)
			if mode == FastSync {
				if receipts := len(tester.downloader.queue.receiptDonePool); receipts < cached {
					if tester.downloader.queue.resultCache[receipts].Header.Number.Uint64() < tester.downloader.queue.fastSyncPivot {
						cached = receipts
					}
				}
			}
			frozen = int(atomic.LoadUint32(&blocked))
			retrieved = len(tester.ownBlocks)
			tester.downloader.queue.lock.Unlock()
			tester.lock.Unlock()

			if cached == blockCacheLimit || retrieved+cached+frozen == targetBlocks+1 {
				break
			}
		}
		// Make sure we filled up the cache, then exhaust it
		time.Sleep(25 * time.Millisecond) // give it a chance to screw up

		tester.lock.RLock()
		retrieved = len(tester.ownBlocks)
		tester.lock.RUnlock()
		if cached != blockCacheLimit && retrieved+cached+frozen != targetBlocks+1 {
			t.Fatalf("block count mismatch: have %v, want %v (owned %v, blocked %v, target %v)", cached, blockCacheLimit, retrieved, frozen, targetBlocks+1)
		}
		// Permit the blocked blocks to import
		if atomic.LoadUint32(&blocked) > 0 {
			atomic.StoreUint32(&blocked, uint32(0))
			proceed <- struct{}{}
		}
	}
	// Check that we haven't pulled more blocks than available
	assertOwnChain(t, tester, targetBlocks+1)
	if err := <-errc; err != nil {
		t.Fatalf("block synchronization failed: %v", err)
	}
}

// Tests that simple synchronization against a forked chain works correctly. In
// this test common ancestor lookup should *not* be short circuited, and a full
// binary search should be executed.
<<<<<<< HEAD
func TestForkedSync61(t *testing.T)      { testForkedSync(t, 61, FullSync) }
=======
>>>>>>> b70acf3c
func TestForkedSync62(t *testing.T)      { testForkedSync(t, 62, FullSync) }
func TestForkedSync63Full(t *testing.T)  { testForkedSync(t, 63, FullSync) }
func TestForkedSync63Fast(t *testing.T)  { testForkedSync(t, 63, FastSync) }
func TestForkedSync64Full(t *testing.T)  { testForkedSync(t, 64, FullSync) }
func TestForkedSync64Fast(t *testing.T)  { testForkedSync(t, 64, FastSync) }
func TestForkedSync64Light(t *testing.T) { testForkedSync(t, 64, LightSync) }

func testForkedSync(t *testing.T, protocol int, mode SyncMode) {
	t.Parallel()

	tester := newTester()
	defer tester.terminate()

	// Create a long enough forked chain
	common, fork := MaxHashFetch, 2*MaxHashFetch
<<<<<<< HEAD
	hashesA, hashesB, headersA, headersB, blocksA, blocksB, receiptsA, receiptsB := makeChainFork(common+fork, fork, genesis, nil, true)

	tester := newTester()
	defer tester.terminate()

=======
	hashesA, hashesB, headersA, headersB, blocksA, blocksB, receiptsA, receiptsB := tester.makeChainFork(common+fork, fork, tester.genesis, nil, true)

>>>>>>> b70acf3c
	tester.newPeer("fork A", protocol, hashesA, headersA, blocksA, receiptsA)
	tester.newPeer("fork B", protocol, hashesB, headersB, blocksB, receiptsB)

	// Synchronise with the peer and make sure all blocks were retrieved
	if err := tester.sync("fork A", nil, mode); err != nil {
		t.Fatalf("failed to synchronise blocks: %v", err)
	}
	assertOwnChain(t, tester, common+fork+1)

	// Synchronise with the second peer and make sure that fork is pulled too
	if err := tester.sync("fork B", nil, mode); err != nil {
		t.Fatalf("failed to synchronise blocks: %v", err)
	}
	assertOwnForkedChain(t, tester, common+1, []int{common + fork + 1, common + fork + 1})
}

// Tests that synchronising against a much shorter but much heavyer fork works
// corrently and is not dropped.
<<<<<<< HEAD
func TestHeavyForkedSync61(t *testing.T)      { testHeavyForkedSync(t, 61, FullSync) }
=======
>>>>>>> b70acf3c
func TestHeavyForkedSync62(t *testing.T)      { testHeavyForkedSync(t, 62, FullSync) }
func TestHeavyForkedSync63Full(t *testing.T)  { testHeavyForkedSync(t, 63, FullSync) }
func TestHeavyForkedSync63Fast(t *testing.T)  { testHeavyForkedSync(t, 63, FastSync) }
func TestHeavyForkedSync64Full(t *testing.T)  { testHeavyForkedSync(t, 64, FullSync) }
func TestHeavyForkedSync64Fast(t *testing.T)  { testHeavyForkedSync(t, 64, FastSync) }
func TestHeavyForkedSync64Light(t *testing.T) { testHeavyForkedSync(t, 64, LightSync) }

func testHeavyForkedSync(t *testing.T, protocol int, mode SyncMode) {
<<<<<<< HEAD
	t.Parallel()

	// Create a long enough forked chain
	common, fork := MaxHashFetch, 4*MaxHashFetch
	hashesA, hashesB, headersA, headersB, blocksA, blocksB, receiptsA, receiptsB := makeChainFork(common+fork, fork, genesis, nil, false)

	tester := newTester()
	defer tester.terminate()

	tester.newPeer("light", protocol, hashesA, headersA, blocksA, receiptsA)
	tester.newPeer("heavy", protocol, hashesB[fork/2:], headersB, blocksB, receiptsB)

	// Synchronise with the peer and make sure all blocks were retrieved
	if err := tester.sync("light", nil, mode); err != nil {
		t.Fatalf("failed to synchronise blocks: %v", err)
	}
	assertOwnChain(t, tester, common+fork+1)

	// Synchronise with the second peer and make sure that fork is pulled too
	if err := tester.sync("heavy", nil, mode); err != nil {
		t.Fatalf("failed to synchronise blocks: %v", err)
	}
	assertOwnForkedChain(t, tester, common+1, []int{common + fork + 1, common + fork/2 + 1})
}

// Tests that an inactive downloader will not accept incoming hashes and blocks.
func TestInactiveDownloader61(t *testing.T) {
=======
>>>>>>> b70acf3c
	t.Parallel()

	tester := newTester()
	defer tester.terminate()

	// Create a long enough forked chain
	common, fork := MaxHashFetch, 4*MaxHashFetch
	hashesA, hashesB, headersA, headersB, blocksA, blocksB, receiptsA, receiptsB := tester.makeChainFork(common+fork, fork, tester.genesis, nil, false)

	tester.newPeer("light", protocol, hashesA, headersA, blocksA, receiptsA)
	tester.newPeer("heavy", protocol, hashesB[fork/2:], headersB, blocksB, receiptsB)

	// Synchronise with the peer and make sure all blocks were retrieved
	if err := tester.sync("light", nil, mode); err != nil {
		t.Fatalf("failed to synchronise blocks: %v", err)
	}
	assertOwnChain(t, tester, common+fork+1)

	// Synchronise with the second peer and make sure that fork is pulled too
	if err := tester.sync("heavy", nil, mode); err != nil {
		t.Fatalf("failed to synchronise blocks: %v", err)
	}
	assertOwnForkedChain(t, tester, common+1, []int{common + fork + 1, common + fork/2 + 1})
}

// Tests that chain forks are contained within a certain interval of the current
// chain head, ensuring that malicious peers cannot waste resources by feeding
// long dead chains.
func TestBoundedForkedSync62(t *testing.T)      { testBoundedForkedSync(t, 62, FullSync) }
func TestBoundedForkedSync63Full(t *testing.T)  { testBoundedForkedSync(t, 63, FullSync) }
func TestBoundedForkedSync63Fast(t *testing.T)  { testBoundedForkedSync(t, 63, FastSync) }
func TestBoundedForkedSync64Full(t *testing.T)  { testBoundedForkedSync(t, 64, FullSync) }
func TestBoundedForkedSync64Fast(t *testing.T)  { testBoundedForkedSync(t, 64, FastSync) }
func TestBoundedForkedSync64Light(t *testing.T) { testBoundedForkedSync(t, 64, LightSync) }

func testBoundedForkedSync(t *testing.T, protocol int, mode SyncMode) {
	t.Parallel()

	tester := newTester()
	defer tester.terminate()

	// Create a long enough forked chain
	common, fork := 13, int(MaxForkAncestry+17)
	hashesA, hashesB, headersA, headersB, blocksA, blocksB, receiptsA, receiptsB := tester.makeChainFork(common+fork, fork, tester.genesis, nil, true)

	tester.newPeer("original", protocol, hashesA, headersA, blocksA, receiptsA)
	tester.newPeer("rewriter", protocol, hashesB, headersB, blocksB, receiptsB)

	// Synchronise with the peer and make sure all blocks were retrieved
	if err := tester.sync("original", nil, mode); err != nil {
		t.Fatalf("failed to synchronise blocks: %v", err)
	}
	assertOwnChain(t, tester, common+fork+1)

	// Synchronise with the second peer and ensure that the fork is rejected to being too old
	if err := tester.sync("rewriter", nil, mode); err != errInvalidAncestor {
		t.Fatalf("sync failure mismatch: have %v, want %v", err, errInvalidAncestor)
	}
}

// Tests that chain forks are contained within a certain interval of the current
// chain head for short but heavy forks too. These are a bit special because they
// take different ancestor lookup paths.
func TestBoundedHeavyForkedSync62(t *testing.T)      { testBoundedHeavyForkedSync(t, 62, FullSync) }
func TestBoundedHeavyForkedSync63Full(t *testing.T)  { testBoundedHeavyForkedSync(t, 63, FullSync) }
func TestBoundedHeavyForkedSync63Fast(t *testing.T)  { testBoundedHeavyForkedSync(t, 63, FastSync) }
func TestBoundedHeavyForkedSync64Full(t *testing.T)  { testBoundedHeavyForkedSync(t, 64, FullSync) }
func TestBoundedHeavyForkedSync64Fast(t *testing.T)  { testBoundedHeavyForkedSync(t, 64, FastSync) }
func TestBoundedHeavyForkedSync64Light(t *testing.T) { testBoundedHeavyForkedSync(t, 64, LightSync) }

func testBoundedHeavyForkedSync(t *testing.T, protocol int, mode SyncMode) {
	t.Parallel()

	tester := newTester()
	defer tester.terminate()

	// Create a long enough forked chain
	common, fork := 13, int(MaxForkAncestry+17)
	hashesA, hashesB, headersA, headersB, blocksA, blocksB, receiptsA, receiptsB := tester.makeChainFork(common+fork, fork, tester.genesis, nil, false)

	tester.newPeer("original", protocol, hashesA, headersA, blocksA, receiptsA)
	tester.newPeer("heavy-rewriter", protocol, hashesB[MaxForkAncestry-17:], headersB, blocksB, receiptsB) // Root the fork below the ancestor limit

	// Synchronise with the peer and make sure all blocks were retrieved
	if err := tester.sync("original", nil, mode); err != nil {
		t.Fatalf("failed to synchronise blocks: %v", err)
	}
	assertOwnChain(t, tester, common+fork+1)

	// Synchronise with the second peer and ensure that the fork is rejected to being too old
	if err := tester.sync("heavy-rewriter", nil, mode); err != errInvalidAncestor {
		t.Fatalf("sync failure mismatch: have %v, want %v", err, errInvalidAncestor)
	}
}

// Tests that chain forks are contained within a certain interval of the current
// chain head, ensuring that malicious peers cannot waste resources by feeding
// long dead chains.
func TestBoundedForkedSync61(t *testing.T)      { testBoundedForkedSync(t, 61, FullSync) }
func TestBoundedForkedSync62(t *testing.T)      { testBoundedForkedSync(t, 62, FullSync) }
func TestBoundedForkedSync63Full(t *testing.T)  { testBoundedForkedSync(t, 63, FullSync) }
func TestBoundedForkedSync63Fast(t *testing.T)  { testBoundedForkedSync(t, 63, FastSync) }
func TestBoundedForkedSync64Full(t *testing.T)  { testBoundedForkedSync(t, 64, FullSync) }
func TestBoundedForkedSync64Fast(t *testing.T)  { testBoundedForkedSync(t, 64, FastSync) }
func TestBoundedForkedSync64Light(t *testing.T) { testBoundedForkedSync(t, 64, LightSync) }

func testBoundedForkedSync(t *testing.T, protocol int, mode SyncMode) {
	t.Parallel()

	// Create a long enough forked chain
	common, fork := 13, int(MaxForkAncestry+17)
	hashesA, hashesB, headersA, headersB, blocksA, blocksB, receiptsA, receiptsB := makeChainFork(common+fork, fork, genesis, nil, true)

	tester := newTester()
	defer tester.terminate()

	tester.newPeer("original", protocol, hashesA, headersA, blocksA, receiptsA)
	tester.newPeer("rewriter", protocol, hashesB, headersB, blocksB, receiptsB)

	// Synchronise with the peer and make sure all blocks were retrieved
	if err := tester.sync("original", nil, mode); err != nil {
		t.Fatalf("failed to synchronise blocks: %v", err)
	}
	assertOwnChain(t, tester, common+fork+1)

	// Synchronise with the second peer and ensure that the fork is rejected to being too old
	if err := tester.sync("rewriter", nil, mode); err != errInvalidAncestor {
		t.Fatalf("sync failure mismatch: have %v, want %v", err, errInvalidAncestor)
	}
}

// Tests that chain forks are contained within a certain interval of the current
// chain head for short but heavy forks too. These are a bit special because they
// take different ancestor lookup paths.
func TestBoundedHeavyForkedSync61(t *testing.T)      { testBoundedHeavyForkedSync(t, 61, FullSync) }
func TestBoundedHeavyForkedSync62(t *testing.T)      { testBoundedHeavyForkedSync(t, 62, FullSync) }
func TestBoundedHeavyForkedSync63Full(t *testing.T)  { testBoundedHeavyForkedSync(t, 63, FullSync) }
func TestBoundedHeavyForkedSync63Fast(t *testing.T)  { testBoundedHeavyForkedSync(t, 63, FastSync) }
func TestBoundedHeavyForkedSync64Full(t *testing.T)  { testBoundedHeavyForkedSync(t, 64, FullSync) }
func TestBoundedHeavyForkedSync64Fast(t *testing.T)  { testBoundedHeavyForkedSync(t, 64, FastSync) }
func TestBoundedHeavyForkedSync64Light(t *testing.T) { testBoundedHeavyForkedSync(t, 64, LightSync) }

func testBoundedHeavyForkedSync(t *testing.T, protocol int, mode SyncMode) {
	t.Parallel()

	// Create a long enough forked chain
	common, fork := 13, int(MaxForkAncestry+17)
	hashesA, hashesB, headersA, headersB, blocksA, blocksB, receiptsA, receiptsB := makeChainFork(common+fork, fork, genesis, nil, false)

	tester := newTester()
	defer tester.terminate()

	tester.newPeer("original", protocol, hashesA, headersA, blocksA, receiptsA)
	tester.newPeer("heavy-rewriter", protocol, hashesB[MaxForkAncestry-17:], headersB, blocksB, receiptsB) // Root the fork below the ancestor limit

	// Synchronise with the peer and make sure all blocks were retrieved
	if err := tester.sync("original", nil, mode); err != nil {
		t.Fatalf("failed to synchronise blocks: %v", err)
	}
	assertOwnChain(t, tester, common+fork+1)

	// Synchronise with the second peer and ensure that the fork is rejected to being too old
	if err := tester.sync("heavy-rewriter", nil, mode); err != errInvalidAncestor {
		t.Fatalf("sync failure mismatch: have %v, want %v", err, errInvalidAncestor)
	}
}

// Tests that an inactive downloader will not accept incoming block headers and
// bodies.
func TestInactiveDownloader62(t *testing.T) {
	t.Parallel()

	tester := newTester()
	defer tester.terminate()

	// Check that neither block headers nor bodies are accepted
	if err := tester.downloader.DeliverHeaders("bad peer", []*types.Header{}); err != errNoSyncActive {
		t.Errorf("error mismatch: have %v, want %v", err, errNoSyncActive)
	}
	if err := tester.downloader.DeliverBodies("bad peer", [][]*types.Transaction{}, [][]*types.Header{}); err != errNoSyncActive {
		t.Errorf("error mismatch: have %v, want %v", err, errNoSyncActive)
	}
}

// Tests that an inactive downloader will not accept incoming block headers,
// bodies and receipts.
func TestInactiveDownloader63(t *testing.T) {
	t.Parallel()

	tester := newTester()
	defer tester.terminate()

	// Check that neither block headers nor bodies are accepted
	if err := tester.downloader.DeliverHeaders("bad peer", []*types.Header{}); err != errNoSyncActive {
		t.Errorf("error mismatch: have %v, want %v", err, errNoSyncActive)
	}
	if err := tester.downloader.DeliverBodies("bad peer", [][]*types.Transaction{}, [][]*types.Header{}); err != errNoSyncActive {
		t.Errorf("error mismatch: have %v, want %v", err, errNoSyncActive)
	}
	if err := tester.downloader.DeliverReceipts("bad peer", [][]*types.Receipt{}); err != errNoSyncActive {
		t.Errorf("error mismatch: have %v, want %v", err, errNoSyncActive)
	}
}

// Tests that a canceled download wipes all previously accumulated state.
func TestCancel62(t *testing.T)      { testCancel(t, 62, FullSync) }
func TestCancel63Full(t *testing.T)  { testCancel(t, 63, FullSync) }
func TestCancel63Fast(t *testing.T)  { testCancel(t, 63, FastSync) }
func TestCancel64Full(t *testing.T)  { testCancel(t, 64, FullSync) }
func TestCancel64Fast(t *testing.T)  { testCancel(t, 64, FastSync) }
func TestCancel64Light(t *testing.T) { testCancel(t, 64, LightSync) }

func testCancel(t *testing.T, protocol int, mode SyncMode) {
	t.Parallel()

	tester := newTester()
	defer tester.terminate()

	// Create a small enough block chain to download and the tester
	targetBlocks := blockCacheLimit - 15
	if targetBlocks >= MaxHashFetch {
		targetBlocks = MaxHashFetch - 15
	}
	if targetBlocks >= MaxHeaderFetch {
		targetBlocks = MaxHeaderFetch - 15
	}
<<<<<<< HEAD
	hashes, headers, blocks, receipts := makeChain(targetBlocks, 0, nil, genesis, nil, false)

	tester := newTester()
	defer tester.terminate()

=======
	hashes, headers, blocks, receipts := tester.makeChain(targetBlocks, 0, tester.genesis, nil, false)

>>>>>>> b70acf3c
	tester.newPeer("peer", protocol, hashes, headers, blocks, receipts)

	// Make sure canceling works with a pristine downloader
	tester.downloader.cancel()
	if !tester.downloader.queue.Idle() {
		t.Errorf("download queue not idle")
	}
	// Synchronise with the peer, but cancel afterwards
	if err := tester.sync("peer", nil, mode); err != nil {
		t.Fatalf("failed to synchronise blocks: %v", err)
	}
	tester.downloader.cancel()
	if !tester.downloader.queue.Idle() {
		t.Errorf("download queue not idle")
	}
}

// Tests that synchronisation from multiple peers works as intended (multi thread sanity test).
func TestMultiSynchronisation62(t *testing.T)      { testMultiSynchronisation(t, 62, FullSync) }
func TestMultiSynchronisation63Full(t *testing.T)  { testMultiSynchronisation(t, 63, FullSync) }
func TestMultiSynchronisation63Fast(t *testing.T)  { testMultiSynchronisation(t, 63, FastSync) }
func TestMultiSynchronisation64Full(t *testing.T)  { testMultiSynchronisation(t, 64, FullSync) }
func TestMultiSynchronisation64Fast(t *testing.T)  { testMultiSynchronisation(t, 64, FastSync) }
func TestMultiSynchronisation64Light(t *testing.T) { testMultiSynchronisation(t, 64, LightSync) }

func testMultiSynchronisation(t *testing.T, protocol int, mode SyncMode) {
	t.Parallel()

	tester := newTester()
	defer tester.terminate()

	// Create various peers with various parts of the chain
	targetPeers := 8
	targetBlocks := targetPeers*blockCacheLimit - 15
<<<<<<< HEAD
	hashes, headers, blocks, receipts := makeChain(targetBlocks, 0, nil, genesis, nil, false)

	tester := newTester()
	defer tester.terminate()

=======
	hashes, headers, blocks, receipts := tester.makeChain(targetBlocks, 0, tester.genesis, nil, false)

>>>>>>> b70acf3c
	for i := 0; i < targetPeers; i++ {
		id := fmt.Sprintf("peer #%d", i)
		tester.newPeer(id, protocol, hashes[i*blockCacheLimit:], headers, blocks, receipts)
	}
	if err := tester.sync("peer #0", nil, mode); err != nil {
		t.Fatalf("failed to synchronise blocks: %v", err)
	}
	assertOwnChain(t, tester, targetBlocks+1)
}

// Tests that synchronisations behave well in multi-version protocol environments
// and not wreak havoc on other nodes in the network.
func TestMultiProtoSynchronisation62(t *testing.T)      { testMultiProtoSync(t, 62, FullSync) }
func TestMultiProtoSynchronisation63Full(t *testing.T)  { testMultiProtoSync(t, 63, FullSync) }
func TestMultiProtoSynchronisation63Fast(t *testing.T)  { testMultiProtoSync(t, 63, FastSync) }
func TestMultiProtoSynchronisation64Full(t *testing.T)  { testMultiProtoSync(t, 64, FullSync) }
func TestMultiProtoSynchronisation64Fast(t *testing.T)  { testMultiProtoSync(t, 64, FastSync) }
func TestMultiProtoSynchronisation64Light(t *testing.T) { testMultiProtoSync(t, 64, LightSync) }

func testMultiProtoSync(t *testing.T, protocol int, mode SyncMode) {
	t.Parallel()

	tester := newTester()
	defer tester.terminate()

	// Create a small enough block chain to download
	targetBlocks := blockCacheLimit - 15
<<<<<<< HEAD
	hashes, headers, blocks, receipts := makeChain(targetBlocks, 0, nil, genesis, nil, false)

	// Create peers of every type
	tester := newTester()
	defer tester.terminate()

	tester.newPeer("peer 61", 61, hashes, nil, blocks, nil)
=======
	hashes, headers, blocks, receipts := tester.makeChain(targetBlocks, 0, tester.genesis, nil, false)

	// Create peers of every type
>>>>>>> b70acf3c
	tester.newPeer("peer 62", 62, hashes, headers, blocks, nil)
	tester.newPeer("peer 63", 63, hashes, headers, blocks, receipts)
	tester.newPeer("peer 64", 64, hashes, headers, blocks, receipts)

	// Synchronise with the requested peer and make sure all blocks were retrieved
	if err := tester.sync(fmt.Sprintf("peer %d", protocol), nil, mode); err != nil {
		t.Fatalf("failed to synchronise blocks: %v", err)
	}
	assertOwnChain(t, tester, targetBlocks+1)

	// Check that no peers have been dropped off
	for _, version := range []int{62, 63, 64} {
		peer := fmt.Sprintf("peer %d", version)
		if _, ok := tester.peerHashes[peer]; !ok {
			t.Errorf("%s dropped", peer)
		}
	}
}

// Tests that if a block is empty (e.g. header only), no body request should be
// made, and instead the header should be assembled into a whole block in itself.
func TestEmptyShortCircuit62(t *testing.T)      { testEmptyShortCircuit(t, 62, FullSync) }
func TestEmptyShortCircuit63Full(t *testing.T)  { testEmptyShortCircuit(t, 63, FullSync) }
func TestEmptyShortCircuit63Fast(t *testing.T)  { testEmptyShortCircuit(t, 63, FastSync) }
func TestEmptyShortCircuit64Full(t *testing.T)  { testEmptyShortCircuit(t, 64, FullSync) }
func TestEmptyShortCircuit64Fast(t *testing.T)  { testEmptyShortCircuit(t, 64, FastSync) }
func TestEmptyShortCircuit64Light(t *testing.T) { testEmptyShortCircuit(t, 64, LightSync) }

func testEmptyShortCircuit(t *testing.T, protocol int, mode SyncMode) {
	t.Parallel()

	tester := newTester()
	defer tester.terminate()

	// Create a block chain to download
	targetBlocks := 2*blockCacheLimit - 15
<<<<<<< HEAD
	hashes, headers, blocks, receipts := makeChain(targetBlocks, 0, nil, genesis, nil, false)

	tester := newTester()
	defer tester.terminate()

=======
	hashes, headers, blocks, receipts := tester.makeChain(targetBlocks, 0, tester.genesis, nil, false)

>>>>>>> b70acf3c
	tester.newPeer("peer", protocol, hashes, headers, blocks, receipts)

	// Instrument the downloader to signal body requests
	bodiesHave, receiptsHave := int32(0), int32(0)
	tester.downloader.bodyFetchHook = func(headers []*types.Header) {
		atomic.AddInt32(&bodiesHave, int32(len(headers)))
	}
	tester.downloader.receiptFetchHook = func(headers []*types.Header) {
		atomic.AddInt32(&receiptsHave, int32(len(headers)))
	}
	// Synchronise with the peer and make sure all blocks were retrieved
	if err := tester.sync("peer", nil, mode); err != nil {
		t.Fatalf("failed to synchronise blocks: %v", err)
	}
	assertOwnChain(t, tester, targetBlocks+1)

	// Validate the number of block bodies that should have been requested
	bodiesNeeded, receiptsNeeded := 0, 0
	for _, block := range blocks {
		if mode != LightSync && block != tester.genesis && (len(block.Transactions()) > 0 || len(block.Uncles()) > 0) {
			bodiesNeeded++
		}
	}
	for hash, receipt := range receipts {
		if mode == FastSync && len(receipt) > 0 && headers[hash].Number.Uint64() <= tester.downloader.queue.fastSyncPivot {
			receiptsNeeded++
		}
	}
	if int(bodiesHave) != bodiesNeeded {
		t.Errorf("body retrieval count mismatch: have %v, want %v", bodiesHave, bodiesNeeded)
	}
	if int(receiptsHave) != receiptsNeeded {
		t.Errorf("receipt retrieval count mismatch: have %v, want %v", receiptsHave, receiptsNeeded)
	}
}

// Tests that headers are enqueued continuously, preventing malicious nodes from
// stalling the downloader by feeding gapped header chains.
func TestMissingHeaderAttack62(t *testing.T)      { testMissingHeaderAttack(t, 62, FullSync) }
func TestMissingHeaderAttack63Full(t *testing.T)  { testMissingHeaderAttack(t, 63, FullSync) }
func TestMissingHeaderAttack63Fast(t *testing.T)  { testMissingHeaderAttack(t, 63, FastSync) }
func TestMissingHeaderAttack64Full(t *testing.T)  { testMissingHeaderAttack(t, 64, FullSync) }
func TestMissingHeaderAttack64Fast(t *testing.T)  { testMissingHeaderAttack(t, 64, FastSync) }
func TestMissingHeaderAttack64Light(t *testing.T) { testMissingHeaderAttack(t, 64, LightSync) }

func testMissingHeaderAttack(t *testing.T, protocol int, mode SyncMode) {
	t.Parallel()

	tester := newTester()
	defer tester.terminate()

	// Create a small enough block chain to download
	targetBlocks := blockCacheLimit - 15
<<<<<<< HEAD
	hashes, headers, blocks, receipts := makeChain(targetBlocks, 0, nil, genesis, nil, false)

	tester := newTester()
	defer tester.terminate()
=======
	hashes, headers, blocks, receipts := tester.makeChain(targetBlocks, 0, tester.genesis, nil, false)
>>>>>>> b70acf3c

	// Attempt a full sync with an attacker feeding gapped headers
	tester.newPeer("attack", protocol, hashes, headers, blocks, receipts)
	missing := targetBlocks / 2
	delete(tester.peerHeaders["attack"], hashes[missing])

	if err := tester.sync("attack", nil, mode); err == nil {
		t.Fatalf("succeeded attacker synchronisation")
	}
	// Synchronise with the valid peer and make sure sync succeeds
	tester.newPeer("valid", protocol, hashes, headers, blocks, receipts)
	if err := tester.sync("valid", nil, mode); err != nil {
		t.Fatalf("failed to synchronise blocks: %v", err)
	}
	assertOwnChain(t, tester, targetBlocks+1)
}

// Tests that if requested headers are shifted (i.e. first is missing), the queue
// detects the invalid numbering.
func TestShiftedHeaderAttack62(t *testing.T)      { testShiftedHeaderAttack(t, 62, FullSync) }
func TestShiftedHeaderAttack63Full(t *testing.T)  { testShiftedHeaderAttack(t, 63, FullSync) }
func TestShiftedHeaderAttack63Fast(t *testing.T)  { testShiftedHeaderAttack(t, 63, FastSync) }
func TestShiftedHeaderAttack64Full(t *testing.T)  { testShiftedHeaderAttack(t, 64, FullSync) }
func TestShiftedHeaderAttack64Fast(t *testing.T)  { testShiftedHeaderAttack(t, 64, FastSync) }
func TestShiftedHeaderAttack64Light(t *testing.T) { testShiftedHeaderAttack(t, 64, LightSync) }

func testShiftedHeaderAttack(t *testing.T, protocol int, mode SyncMode) {
	tester := newTester()
	defer tester.terminate()

	// Create a small enough block chain to download
	targetBlocks := blockCacheLimit - 15
<<<<<<< HEAD
	hashes, headers, blocks, receipts := makeChain(targetBlocks, 0, nil, genesis, nil, false)

	tester := newTester()
	defer tester.terminate()
=======
	hashes, headers, blocks, receipts := tester.makeChain(targetBlocks, 0, tester.genesis, nil, false)
>>>>>>> b70acf3c

	// Attempt a full sync with an attacker feeding shifted headers
	tester.newPeer("attack", protocol, hashes, headers, blocks, receipts)
	delete(tester.peerHeaders["attack"], hashes[len(hashes)-2])
	delete(tester.peerBlocks["attack"], hashes[len(hashes)-2])
	delete(tester.peerReceipts["attack"], hashes[len(hashes)-2])

	if err := tester.sync("attack", nil, mode); err == nil {
		t.Fatalf("succeeded attacker synchronisation")
	}
	// Synchronise with the valid peer and make sure sync succeeds
	tester.newPeer("valid", protocol, hashes, headers, blocks, receipts)
	if err := tester.sync("valid", nil, mode); err != nil {
		t.Fatalf("failed to synchronise blocks: %v", err)
	}
	assertOwnChain(t, tester, targetBlocks+1)
}

// Tests that upon detecting an invalid header, the recent ones are rolled back
// for various failure scenarios. Afterwards a full sync is attempted to make
// sure no state was corrupted.
func TestInvalidHeaderRollback63Fast(t *testing.T)  { testInvalidHeaderRollback(t, 63, FastSync) }
func TestInvalidHeaderRollback64Fast(t *testing.T)  { testInvalidHeaderRollback(t, 64, FastSync) }
func TestInvalidHeaderRollback64Light(t *testing.T) { testInvalidHeaderRollback(t, 64, LightSync) }

func testInvalidHeaderRollback(t *testing.T, protocol int, mode SyncMode) {
<<<<<<< HEAD
	// Create a small enough block chain to download
	targetBlocks := 3*fsHeaderSafetyNet + fsMinFullBlocks
	hashes, headers, blocks, receipts := makeChain(targetBlocks, 0, nil, genesis, nil, false)

	tester := newTester()
	defer tester.terminate()
=======
	tester := newTester()
	defer tester.terminate()

	// Create a small enough block chain to download
	targetBlocks := 3*fsHeaderSafetyNet + fsPivotInterval + fsMinFullBlocks
	hashes, headers, blocks, receipts := tester.makeChain(targetBlocks, 0, tester.genesis, nil, false)
>>>>>>> b70acf3c

	// Attempt to sync with an attacker that feeds junk during the fast sync phase.
	// This should result in the last fsHeaderSafetyNet headers being rolled back.
	tester.newPeer("fast-attack", protocol, hashes, headers, blocks, receipts)
	missing := fsHeaderSafetyNet + MaxHeaderFetch + 1
	delete(tester.peerHeaders["fast-attack"], hashes[len(hashes)-missing])

	if err := tester.sync("fast-attack", nil, mode); err == nil {
		t.Fatalf("succeeded fast attacker synchronisation")
	}
	if head := tester.headHeader().Number.Int64(); int(head) > MaxHeaderFetch {
		t.Errorf("rollback head mismatch: have %v, want at most %v", head, MaxHeaderFetch)
	}
	// Attempt to sync with an attacker that feeds junk during the block import phase.
	// This should result in both the last fsHeaderSafetyNet number of headers being
	// rolled back, and also the pivot point being reverted to a non-block status.
	tester.newPeer("block-attack", protocol, hashes, headers, blocks, receipts)
	missing = 3*fsHeaderSafetyNet + MaxHeaderFetch + 1
	delete(tester.peerHeaders["fast-attack"], hashes[len(hashes)-missing]) // Make sure the fast-attacker doesn't fill in
	delete(tester.peerHeaders["block-attack"], hashes[len(hashes)-missing])

	if err := tester.sync("block-attack", nil, mode); err == nil {
		t.Fatalf("succeeded block attacker synchronisation")
	}
	if head := tester.headHeader().Number.Int64(); int(head) > 2*fsHeaderSafetyNet+MaxHeaderFetch {
		t.Errorf("rollback head mismatch: have %v, want at most %v", head, 2*fsHeaderSafetyNet+MaxHeaderFetch)
	}
	if mode == FastSync {
		if head := tester.headBlock().NumberU64(); head != 0 {
			t.Errorf("fast sync pivot block #%d not rolled back", head)
		}
	}
	// Attempt to sync with an attacker that withholds promised blocks after the
	// fast sync pivot point. This could be a trial to leave the node with a bad
	// but already imported pivot block.
	tester.newPeer("withhold-attack", protocol, hashes, headers, blocks, receipts)
	missing = 3*fsHeaderSafetyNet + MaxHeaderFetch + 1

	tester.downloader.fsPivotFails = 0
	tester.downloader.syncInitHook = func(uint64, uint64) {
		for i := missing; i <= len(hashes); i++ {
			delete(tester.peerHeaders["withhold-attack"], hashes[len(hashes)-i])
		}
		tester.downloader.syncInitHook = nil
	}

	if err := tester.sync("withhold-attack", nil, mode); err == nil {
		t.Fatalf("succeeded withholding attacker synchronisation")
	}
	if head := tester.headHeader().Number.Int64(); int(head) > 2*fsHeaderSafetyNet+MaxHeaderFetch {
		t.Errorf("rollback head mismatch: have %v, want at most %v", head, 2*fsHeaderSafetyNet+MaxHeaderFetch)
	}
	if mode == FastSync {
		if head := tester.headBlock().NumberU64(); head != 0 {
			t.Errorf("fast sync pivot block #%d not rolled back", head)
		}
	}
	tester.downloader.fsPivotFails = fsCriticalTrials

	// Synchronise with the valid peer and make sure sync succeeds. Since the last
	// rollback should also disable fast syncing for this process, verify that we
	// did a fresh full sync. Note, we can't assert anything about the receipts
	// since we won't purge the database of them, hence we can't use assertOwnChain.
	tester.newPeer("valid", protocol, hashes, headers, blocks, receipts)
	if err := tester.sync("valid", nil, mode); err != nil {
		t.Fatalf("failed to synchronise blocks: %v", err)
	}
	if hs := len(tester.ownHeaders); hs != len(headers) {
		t.Fatalf("synchronised headers mismatch: have %v, want %v", hs, len(headers))
	}
	if mode != LightSync {
		if bs := len(tester.ownBlocks); bs != len(blocks) {
			t.Fatalf("synchronised blocks mismatch: have %v, want %v", bs, len(blocks))
		}
	}
}

// Tests that a peer advertising an high TD doesn't get to stall the downloader
// afterwards by not sending any useful hashes.
func TestHighTDStarvationAttack62(t *testing.T)      { testHighTDStarvationAttack(t, 62, FullSync) }
func TestHighTDStarvationAttack63Full(t *testing.T)  { testHighTDStarvationAttack(t, 63, FullSync) }
func TestHighTDStarvationAttack63Fast(t *testing.T)  { testHighTDStarvationAttack(t, 63, FastSync) }
func TestHighTDStarvationAttack64Full(t *testing.T)  { testHighTDStarvationAttack(t, 64, FullSync) }
func TestHighTDStarvationAttack64Fast(t *testing.T)  { testHighTDStarvationAttack(t, 64, FastSync) }
func TestHighTDStarvationAttack64Light(t *testing.T) { testHighTDStarvationAttack(t, 64, LightSync) }

func testHighTDStarvationAttack(t *testing.T, protocol int, mode SyncMode) {
	t.Parallel()

	tester := newTester()
	defer tester.terminate()

<<<<<<< HEAD
	hashes, headers, blocks, receipts := makeChain(0, 0, nil, genesis, nil, false)
=======
	hashes, headers, blocks, receipts := tester.makeChain(0, 0, tester.genesis, nil, false)
>>>>>>> b70acf3c
	tester.newPeer("attack", protocol, []common.Hash{hashes[0]}, headers, blocks, receipts)

	if err := tester.sync("attack", big.NewInt(1000000), mode); err != errStallingPeer {
		t.Fatalf("synchronisation error mismatch: have %v, want %v", err, errStallingPeer)
	}
}

// Tests that misbehaving peers are disconnected, whilst behaving ones are not.
func TestBlockHeaderAttackerDropping62(t *testing.T) { testBlockHeaderAttackerDropping(t, 62) }
func TestBlockHeaderAttackerDropping63(t *testing.T) { testBlockHeaderAttackerDropping(t, 63) }
func TestBlockHeaderAttackerDropping64(t *testing.T) { testBlockHeaderAttackerDropping(t, 64) }

func testBlockHeaderAttackerDropping(t *testing.T, protocol int) {
	// Define the disconnection requirement for individual hash fetch errors
	tests := []struct {
		result error
		drop   bool
	}{
		{nil, false},                        // Sync succeeded, all is well
		{errBusy, false},                    // Sync is already in progress, no problem
		{errUnknownPeer, false},             // Peer is unknown, was already dropped, don't double drop
		{errBadPeer, true},                  // Peer was deemed bad for some reason, drop it
		{errStallingPeer, true},             // Peer was detected to be stalling, drop it
		{errNoPeers, false},                 // No peers to download from, soft race, no issue
		{errTimeout, true},                  // No hashes received in due time, drop the peer
<<<<<<< HEAD
		{errEmptyHashSet, true},             // No hashes were returned as a response, drop as it's a dead end
=======
>>>>>>> b70acf3c
		{errEmptyHeaderSet, true},           // No headers were returned as a response, drop as it's a dead end
		{errPeersUnavailable, true},         // Nobody had the advertised blocks, drop the advertiser
		{errInvalidAncestor, true},          // Agreed upon ancestor is not acceptable, drop the chain rewriter
		{errInvalidChain, true},             // Hash chain was detected as invalid, definitely drop
		{errInvalidBlock, false},            // A bad peer was detected, but not the sync origin
		{errInvalidBody, false},             // A bad peer was detected, but not the sync origin
		{errInvalidReceipt, false},          // A bad peer was detected, but not the sync origin
<<<<<<< HEAD
		{errCancelHashFetch, false},         // Synchronisation was canceled, origin may be innocent, don't drop
=======
>>>>>>> b70acf3c
		{errCancelBlockFetch, false},        // Synchronisation was canceled, origin may be innocent, don't drop
		{errCancelHeaderFetch, false},       // Synchronisation was canceled, origin may be innocent, don't drop
		{errCancelBodyFetch, false},         // Synchronisation was canceled, origin may be innocent, don't drop
		{errCancelReceiptFetch, false},      // Synchronisation was canceled, origin may be innocent, don't drop
		{errCancelHeaderProcessing, false},  // Synchronisation was canceled, origin may be innocent, don't drop
		{errCancelContentProcessing, false}, // Synchronisation was canceled, origin may be innocent, don't drop
	}
	// Run the tests and check disconnection status
	tester := newTester()
	defer tester.terminate()

	for i, tt := range tests {
		// Register a new peer and ensure it's presence
		id := fmt.Sprintf("test %d", i)
		if err := tester.newPeer(id, protocol, []common.Hash{tester.genesis.Hash()}, nil, nil, nil); err != nil {
			t.Fatalf("test %d: failed to register new peer: %v", i, err)
		}
		if _, ok := tester.peerHashes[id]; !ok {
			t.Fatalf("test %d: registered peer not found", i)
		}
		// Simulate a synchronisation and check the required result
		tester.downloader.synchroniseMock = func(string, common.Hash) error { return tt.result }

		tester.downloader.Synchronise(id, tester.genesis.Hash(), big.NewInt(1000), FullSync)
		if _, ok := tester.peerHashes[id]; !ok != tt.drop {
			t.Errorf("test %d: peer drop mismatch for %v: have %v, want %v", i, tt.result, !ok, tt.drop)
		}
	}
}

// Tests that synchronisation progress (origin block number, current block number
// and highest block number) is tracked and updated correctly.
func TestSyncProgress62(t *testing.T)      { testSyncProgress(t, 62, FullSync) }
func TestSyncProgress63Full(t *testing.T)  { testSyncProgress(t, 63, FullSync) }
func TestSyncProgress63Fast(t *testing.T)  { testSyncProgress(t, 63, FastSync) }
func TestSyncProgress64Full(t *testing.T)  { testSyncProgress(t, 64, FullSync) }
func TestSyncProgress64Fast(t *testing.T)  { testSyncProgress(t, 64, FastSync) }
func TestSyncProgress64Light(t *testing.T) { testSyncProgress(t, 64, LightSync) }

func testSyncProgress(t *testing.T, protocol int, mode SyncMode) {
	t.Parallel()

	tester := newTester()
	defer tester.terminate()

	// Create a small enough block chain to download
	targetBlocks := blockCacheLimit - 15
<<<<<<< HEAD
	hashes, headers, blocks, receipts := makeChain(targetBlocks, 0, nil, genesis, nil, false)
=======
	hashes, headers, blocks, receipts := tester.makeChain(targetBlocks, 0, tester.genesis, nil, false)
>>>>>>> b70acf3c

	// Set a sync init hook to catch progress changes
	starting := make(chan struct{})
	progress := make(chan struct{})

<<<<<<< HEAD
	tester := newTester()
	defer tester.terminate()

=======
>>>>>>> b70acf3c
	tester.downloader.syncInitHook = func(origin, latest uint64) {
		starting <- struct{}{}
		<-progress
	}
	// Retrieve the sync progress and ensure they are zero (pristine sync)
	if progress := tester.downloader.Progress(); progress.StartingBlock != 0 || progress.CurrentBlock != 0 || progress.HighestBlock != 0 {
		t.Fatalf("Pristine progress mismatch: have %v/%v/%v, want %v/%v/%v", progress.StartingBlock, progress.CurrentBlock, progress.HighestBlock, 0, 0, 0)
	}
	// Synchronise half the blocks and check initial progress
	tester.newPeer("peer-half", protocol, hashes[targetBlocks/2:], headers, blocks, receipts)
	pending := new(sync.WaitGroup)
	pending.Add(1)

	go func() {
		defer pending.Done()
		if err := tester.sync("peer-half", nil, mode); err != nil {
			t.Fatalf("failed to synchronise blocks: %v", err)
		}
	}()
	<-starting
	if progress := tester.downloader.Progress(); progress.StartingBlock != 0 || progress.CurrentBlock != 0 || progress.HighestBlock != uint64(targetBlocks/2+1) {
		t.Fatalf("Initial progress mismatch: have %v/%v/%v, want %v/%v/%v", progress.StartingBlock, progress.CurrentBlock, progress.HighestBlock, 0, 0, targetBlocks/2+1)
	}
	progress <- struct{}{}
	pending.Wait()

	// Synchronise all the blocks and check continuation progress
	tester.newPeer("peer-full", protocol, hashes, headers, blocks, receipts)
	pending.Add(1)

	go func() {
		defer pending.Done()
		if err := tester.sync("peer-full", nil, mode); err != nil {
			t.Fatalf("failed to synchronise blocks: %v", err)
		}
	}()
	<-starting
	if progress := tester.downloader.Progress(); progress.StartingBlock != uint64(targetBlocks/2+1) || progress.CurrentBlock != uint64(targetBlocks/2+1) || progress.HighestBlock != uint64(targetBlocks) {
		t.Fatalf("Completing progress mismatch: have %v/%v/%v, want %v/%v/%v", progress.StartingBlock, progress.CurrentBlock, progress.HighestBlock, targetBlocks/2+1, targetBlocks/2+1, targetBlocks)
	}
	progress <- struct{}{}
	pending.Wait()

	// Check final progress after successful sync
	if progress := tester.downloader.Progress(); progress.StartingBlock != uint64(targetBlocks/2+1) || progress.CurrentBlock != uint64(targetBlocks) || progress.HighestBlock != uint64(targetBlocks) {
		t.Fatalf("Final progress mismatch: have %v/%v/%v, want %v/%v/%v", progress.StartingBlock, progress.CurrentBlock, progress.HighestBlock, targetBlocks/2+1, targetBlocks, targetBlocks)
	}
}

// Tests that synchronisation progress (origin block number and highest block
// number) is tracked and updated correctly in case of a fork (or manual head
// revertal).
func TestForkedSyncProgress62(t *testing.T)      { testForkedSyncProgress(t, 62, FullSync) }
func TestForkedSyncProgress63Full(t *testing.T)  { testForkedSyncProgress(t, 63, FullSync) }
func TestForkedSyncProgress63Fast(t *testing.T)  { testForkedSyncProgress(t, 63, FastSync) }
func TestForkedSyncProgress64Full(t *testing.T)  { testForkedSyncProgress(t, 64, FullSync) }
func TestForkedSyncProgress64Fast(t *testing.T)  { testForkedSyncProgress(t, 64, FastSync) }
func TestForkedSyncProgress64Light(t *testing.T) { testForkedSyncProgress(t, 64, LightSync) }

func testForkedSyncProgress(t *testing.T, protocol int, mode SyncMode) {
	t.Parallel()

	tester := newTester()
	defer tester.terminate()

	// Create a forked chain to simulate origin revertal
	common, fork := MaxHashFetch, 2*MaxHashFetch
<<<<<<< HEAD
	hashesA, hashesB, headersA, headersB, blocksA, blocksB, receiptsA, receiptsB := makeChainFork(common+fork, fork, genesis, nil, true)
=======
	hashesA, hashesB, headersA, headersB, blocksA, blocksB, receiptsA, receiptsB := tester.makeChainFork(common+fork, fork, tester.genesis, nil, true)
>>>>>>> b70acf3c

	// Set a sync init hook to catch progress changes
	starting := make(chan struct{})
	progress := make(chan struct{})

<<<<<<< HEAD
	tester := newTester()
	defer tester.terminate()

=======
>>>>>>> b70acf3c
	tester.downloader.syncInitHook = func(origin, latest uint64) {
		starting <- struct{}{}
		<-progress
	}
	// Retrieve the sync progress and ensure they are zero (pristine sync)
	if progress := tester.downloader.Progress(); progress.StartingBlock != 0 || progress.CurrentBlock != 0 || progress.HighestBlock != 0 {
		t.Fatalf("Pristine progress mismatch: have %v/%v/%v, want %v/%v/%v", progress.StartingBlock, progress.CurrentBlock, progress.HighestBlock, 0, 0, 0)
	}
	// Synchronise with one of the forks and check progress
	tester.newPeer("fork A", protocol, hashesA, headersA, blocksA, receiptsA)
	pending := new(sync.WaitGroup)
	pending.Add(1)

	go func() {
		defer pending.Done()
		if err := tester.sync("fork A", nil, mode); err != nil {
			t.Fatalf("failed to synchronise blocks: %v", err)
		}
	}()
	<-starting
	if progress := tester.downloader.Progress(); progress.StartingBlock != 0 || progress.CurrentBlock != 0 || progress.HighestBlock != uint64(len(hashesA)-1) {
		t.Fatalf("Initial progress mismatch: have %v/%v/%v, want %v/%v/%v", progress.StartingBlock, progress.CurrentBlock, progress.HighestBlock, 0, 0, len(hashesA)-1)
	}
	progress <- struct{}{}
	pending.Wait()

	// Simulate a successful sync above the fork
	tester.downloader.syncStatsChainOrigin = tester.downloader.syncStatsChainHeight

	// Synchronise with the second fork and check progress resets
	tester.newPeer("fork B", protocol, hashesB, headersB, blocksB, receiptsB)
	pending.Add(1)

	go func() {
		defer pending.Done()
		if err := tester.sync("fork B", nil, mode); err != nil {
			t.Fatalf("failed to synchronise blocks: %v", err)
		}
	}()
	<-starting
	if progress := tester.downloader.Progress(); progress.StartingBlock != uint64(common) || progress.CurrentBlock != uint64(len(hashesA)-1) || progress.HighestBlock != uint64(len(hashesB)-1) {
		t.Fatalf("Forking progress mismatch: have %v/%v/%v, want %v/%v/%v", progress.StartingBlock, progress.CurrentBlock, progress.HighestBlock, common, len(hashesA)-1, len(hashesB)-1)
	}
	progress <- struct{}{}
	pending.Wait()

	// Check final progress after successful sync
	if progress := tester.downloader.Progress(); progress.StartingBlock != uint64(common) || progress.CurrentBlock != uint64(len(hashesB)-1) || progress.HighestBlock != uint64(len(hashesB)-1) {
		t.Fatalf("Final progress mismatch: have %v/%v/%v, want %v/%v/%v", progress.StartingBlock, progress.CurrentBlock, progress.HighestBlock, common, len(hashesB)-1, len(hashesB)-1)
	}
}

// Tests that if synchronisation is aborted due to some failure, then the progress
// origin is not updated in the next sync cycle, as it should be considered the
// continuation of the previous sync and not a new instance.
func TestFailedSyncProgress62(t *testing.T)      { testFailedSyncProgress(t, 62, FullSync) }
func TestFailedSyncProgress63Full(t *testing.T)  { testFailedSyncProgress(t, 63, FullSync) }
func TestFailedSyncProgress63Fast(t *testing.T)  { testFailedSyncProgress(t, 63, FastSync) }
func TestFailedSyncProgress64Full(t *testing.T)  { testFailedSyncProgress(t, 64, FullSync) }
func TestFailedSyncProgress64Fast(t *testing.T)  { testFailedSyncProgress(t, 64, FastSync) }
func TestFailedSyncProgress64Light(t *testing.T) { testFailedSyncProgress(t, 64, LightSync) }

func testFailedSyncProgress(t *testing.T, protocol int, mode SyncMode) {
	t.Parallel()

	tester := newTester()
	defer tester.terminate()

	// Create a small enough block chain to download
	targetBlocks := blockCacheLimit - 15
<<<<<<< HEAD
	hashes, headers, blocks, receipts := makeChain(targetBlocks, 0, nil, genesis, nil, false)
=======
	hashes, headers, blocks, receipts := tester.makeChain(targetBlocks, 0, tester.genesis, nil, false)
>>>>>>> b70acf3c

	// Set a sync init hook to catch progress changes
	starting := make(chan struct{})
	progress := make(chan struct{})

<<<<<<< HEAD
	tester := newTester()
	defer tester.terminate()

=======
>>>>>>> b70acf3c
	tester.downloader.syncInitHook = func(origin, latest uint64) {
		starting <- struct{}{}
		<-progress
	}
	// Retrieve the sync progress and ensure they are zero (pristine sync)
	if progress := tester.downloader.Progress(); progress.StartingBlock != 0 || progress.CurrentBlock != 0 || progress.HighestBlock != 0 {
		t.Fatalf("Pristine progress mismatch: have %v/%v/%v, want %v/%v/%v", progress.StartingBlock, progress.CurrentBlock, progress.HighestBlock, 0, 0, 0)
	}
	// Attempt a full sync with a faulty peer
	tester.newPeer("faulty", protocol, hashes, headers, blocks, receipts)
	missing := targetBlocks / 2
	delete(tester.peerHeaders["faulty"], hashes[missing])
	delete(tester.peerBlocks["faulty"], hashes[missing])
	delete(tester.peerReceipts["faulty"], hashes[missing])

	pending := new(sync.WaitGroup)
	pending.Add(1)

	go func() {
		defer pending.Done()
		if err := tester.sync("faulty", nil, mode); err == nil {
			t.Fatalf("succeeded faulty synchronisation")
		}
	}()
	<-starting
	if progress := tester.downloader.Progress(); progress.StartingBlock != 0 || progress.CurrentBlock != 0 || progress.HighestBlock != uint64(targetBlocks) {
		t.Fatalf("Initial progress mismatch: have %v/%v/%v, want %v/%v/%v", progress.StartingBlock, progress.CurrentBlock, progress.HighestBlock, 0, 0, targetBlocks)
	}
	progress <- struct{}{}
	pending.Wait()

	// Synchronise with a good peer and check that the progress origin remind the same after a failure
	tester.newPeer("valid", protocol, hashes, headers, blocks, receipts)
	pending.Add(1)

	go func() {
		defer pending.Done()
		if err := tester.sync("valid", nil, mode); err != nil {
			t.Fatalf("failed to synchronise blocks: %v", err)
		}
	}()
	<-starting
	if progress := tester.downloader.Progress(); progress.StartingBlock != 0 || progress.CurrentBlock > uint64(targetBlocks/2) || progress.HighestBlock != uint64(targetBlocks) {
		t.Fatalf("Completing progress mismatch: have %v/%v/%v, want %v/0-%v/%v", progress.StartingBlock, progress.CurrentBlock, progress.HighestBlock, 0, targetBlocks/2, targetBlocks)
	}
	progress <- struct{}{}
	pending.Wait()

	// Check final progress after successful sync
	if progress := tester.downloader.Progress(); progress.StartingBlock > uint64(targetBlocks/2) || progress.CurrentBlock != uint64(targetBlocks) || progress.HighestBlock != uint64(targetBlocks) {
		t.Fatalf("Final progress mismatch: have %v/%v/%v, want 0-%v/%v/%v", progress.StartingBlock, progress.CurrentBlock, progress.HighestBlock, targetBlocks/2, targetBlocks, targetBlocks)
	}
}

// Tests that if an attacker fakes a chain height, after the attack is detected,
// the progress height is successfully reduced at the next sync invocation.
func TestFakedSyncProgress62(t *testing.T)      { testFakedSyncProgress(t, 62, FullSync) }
func TestFakedSyncProgress63Full(t *testing.T)  { testFakedSyncProgress(t, 63, FullSync) }
func TestFakedSyncProgress63Fast(t *testing.T)  { testFakedSyncProgress(t, 63, FastSync) }
func TestFakedSyncProgress64Full(t *testing.T)  { testFakedSyncProgress(t, 64, FullSync) }
func TestFakedSyncProgress64Fast(t *testing.T)  { testFakedSyncProgress(t, 64, FastSync) }
func TestFakedSyncProgress64Light(t *testing.T) { testFakedSyncProgress(t, 64, LightSync) }

func testFakedSyncProgress(t *testing.T, protocol int, mode SyncMode) {
	t.Parallel()

	tester := newTester()
	defer tester.terminate()

	// Create a small block chain
	targetBlocks := blockCacheLimit - 15
<<<<<<< HEAD
	hashes, headers, blocks, receipts := makeChain(targetBlocks+3, 0, nil, genesis, nil, false)
=======
	hashes, headers, blocks, receipts := tester.makeChain(targetBlocks+3, 0, tester.genesis, nil, false)
>>>>>>> b70acf3c

	// Set a sync init hook to catch progress changes
	starting := make(chan struct{})
	progress := make(chan struct{})

<<<<<<< HEAD
	tester := newTester()
	defer tester.terminate()

=======
>>>>>>> b70acf3c
	tester.downloader.syncInitHook = func(origin, latest uint64) {
		starting <- struct{}{}
		<-progress
	}
	// Retrieve the sync progress and ensure they are zero (pristine sync)
	if progress := tester.downloader.Progress(); progress.StartingBlock != 0 || progress.CurrentBlock != 0 || progress.HighestBlock != 0 {
		t.Fatalf("Pristine progress mismatch: have %v/%v/%v, want %v/%v/%v", progress.StartingBlock, progress.CurrentBlock, progress.HighestBlock, 0, 0, 0)
	}
	//  Create and sync with an attacker that promises a higher chain than available
	tester.newPeer("attack", protocol, hashes, headers, blocks, receipts)
	for i := 1; i < 3; i++ {
		delete(tester.peerHeaders["attack"], hashes[i])
		delete(tester.peerBlocks["attack"], hashes[i])
		delete(tester.peerReceipts["attack"], hashes[i])
	}

	pending := new(sync.WaitGroup)
	pending.Add(1)

	go func() {
		defer pending.Done()
		if err := tester.sync("attack", nil, mode); err == nil {
			t.Fatalf("succeeded attacker synchronisation")
		}
	}()
	<-starting
	if progress := tester.downloader.Progress(); progress.StartingBlock != 0 || progress.CurrentBlock != 0 || progress.HighestBlock != uint64(targetBlocks+3) {
		t.Fatalf("Initial progress mismatch: have %v/%v/%v, want %v/%v/%v", progress.StartingBlock, progress.CurrentBlock, progress.HighestBlock, 0, 0, targetBlocks+3)
	}
	progress <- struct{}{}
	pending.Wait()

	// Synchronise with a good peer and check that the progress height has been reduced to the true value
	tester.newPeer("valid", protocol, hashes[3:], headers, blocks, receipts)
	pending.Add(1)

	go func() {
		defer pending.Done()
		if err := tester.sync("valid", nil, mode); err != nil {
			t.Fatalf("failed to synchronise blocks: %v", err)
		}
	}()
	<-starting
	if progress := tester.downloader.Progress(); progress.StartingBlock != 0 || progress.CurrentBlock > uint64(targetBlocks) || progress.HighestBlock != uint64(targetBlocks) {
		t.Fatalf("Completing progress mismatch: have %v/%v/%v, want %v/0-%v/%v", progress.StartingBlock, progress.CurrentBlock, progress.HighestBlock, 0, targetBlocks, targetBlocks)
	}
	progress <- struct{}{}
	pending.Wait()

	// Check final progress after successful sync
	if progress := tester.downloader.Progress(); progress.StartingBlock > uint64(targetBlocks) || progress.CurrentBlock != uint64(targetBlocks) || progress.HighestBlock != uint64(targetBlocks) {
		t.Fatalf("Final progress mismatch: have %v/%v/%v, want 0-%v/%v/%v", progress.StartingBlock, progress.CurrentBlock, progress.HighestBlock, targetBlocks, targetBlocks, targetBlocks)
	}
}

// This test reproduces an issue where unexpected deliveries would
// block indefinitely if they arrived at the right time.
func TestDeliverHeadersHang62(t *testing.T)      { testDeliverHeadersHang(t, 62, FullSync) }
func TestDeliverHeadersHang63Full(t *testing.T)  { testDeliverHeadersHang(t, 63, FullSync) }
func TestDeliverHeadersHang63Fast(t *testing.T)  { testDeliverHeadersHang(t, 63, FastSync) }
func TestDeliverHeadersHang64Full(t *testing.T)  { testDeliverHeadersHang(t, 64, FullSync) }
func TestDeliverHeadersHang64Fast(t *testing.T)  { testDeliverHeadersHang(t, 64, FastSync) }
func TestDeliverHeadersHang64Light(t *testing.T) { testDeliverHeadersHang(t, 64, LightSync) }

func testDeliverHeadersHang(t *testing.T, protocol int, mode SyncMode) {
	t.Parallel()
<<<<<<< HEAD
	hashes, headers, blocks, receipts := makeChain(5, 0, nil, genesis, nil, false)
=======

	master := newTester()
	defer master.terminate()

	hashes, headers, blocks, receipts := master.makeChain(5, 0, master.genesis, nil, false)
>>>>>>> b70acf3c
	fakeHeads := []*types.Header{{}, {}, {}, {}}
	for i := 0; i < 200; i++ {
		tester := newTester()
		tester.peerDb = master.peerDb

		tester.newPeer("peer", protocol, hashes, headers, blocks, receipts)
		// Whenever the downloader requests headers, flood it with
		// a lot of unrequested header deliveries.
		tester.downloader.peers.peers["peer"].getAbsHeaders = func(from uint64, count, skip int, reverse bool) error {
			deliveriesDone := make(chan struct{}, 500)
			for i := 0; i < cap(deliveriesDone); i++ {
				peer := fmt.Sprintf("fake-peer%d", i)
				go func() {
					tester.downloader.DeliverHeaders(peer, fakeHeads)
					deliveriesDone <- struct{}{}
				}()
			}
			// Deliver the actual requested headers.
			impl := tester.peerGetAbsHeadersFn("peer", 0)
			go impl(from, count, skip, reverse)
			// None of the extra deliveries should block.
			timeout := time.After(15 * time.Second)
			for i := 0; i < cap(deliveriesDone); i++ {
				select {
				case <-deliveriesDone:
				case <-timeout:
					panic("blocked")
				}
			}
			return nil
		}
		if err := tester.sync("peer", nil, mode); err != nil {
			t.Errorf("sync failed: %v", err)
		}
		tester.terminate()
	}
}

// Tests that if fast sync aborts in the critical section, it can restart a few
// times before giving up.
<<<<<<< HEAD
func TestFastCriticalRestarts63(t *testing.T) { testFastCriticalRestarts(t, 63) }
func TestFastCriticalRestarts64(t *testing.T) { testFastCriticalRestarts(t, 64) }

func testFastCriticalRestarts(t *testing.T, protocol int) {
	t.Parallel()

	// Create a large enough blockchin to actually fast sync on
	targetBlocks := fsMinFullBlocks + 2*fsPivotInterval - 15
	hashes, headers, blocks, receipts := makeChain(targetBlocks, 0, nil, genesis, nil, false)

	// Create a tester peer with the critical section state roots missing (force failures)
	tester := newTester()
	defer tester.terminate()

	tester.newPeer("peer", protocol, hashes, headers, blocks, receipts)
	for i := 0; i < fsPivotInterval; i++ {
		tester.peerMissingStates["peer"][headers[hashes[fsMinFullBlocks+i]].Root] = true
	}
	tester.downloader.dropPeer = func(id string) {} // We reuse the same "faulty" peer throughout the test

	// Synchronise with the peer a few times and make sure they fail until the retry limit
	for i := 0; i < fsCriticalTrials; i++ {
=======
func TestFastCriticalRestartsFail63(t *testing.T) { testFastCriticalRestarts(t, 63, false) }
func TestFastCriticalRestartsFail64(t *testing.T) { testFastCriticalRestarts(t, 64, false) }
func TestFastCriticalRestartsCont63(t *testing.T) { testFastCriticalRestarts(t, 63, true) }
func TestFastCriticalRestartsCont64(t *testing.T) { testFastCriticalRestarts(t, 64, true) }

func testFastCriticalRestarts(t *testing.T, protocol int, progress bool) {
	tester := newTester()
	defer tester.terminate()

	// Create a large enough blockchin to actually fast sync on
	targetBlocks := fsMinFullBlocks + 2*fsPivotInterval - 15
	hashes, headers, blocks, receipts := tester.makeChain(targetBlocks, 0, tester.genesis, nil, false)

	// Create a tester peer with a critical section header missing (force failures)
	tester.newPeer("peer", protocol, hashes, headers, blocks, receipts)
	delete(tester.peerHeaders["peer"], hashes[fsMinFullBlocks-1])
	tester.downloader.dropPeer = func(id string) {} // We reuse the same "faulty" peer throughout the test

	// Remove all possible pivot state roots and slow down replies (test failure resets later)
	for i := 0; i < fsPivotInterval; i++ {
		tester.peerMissingStates["peer"][headers[hashes[fsMinFullBlocks+i]].Root] = true
	}
	tester.downloader.peers.peers["peer"].getNodeData = tester.peerGetNodeDataFn("peer", 500*time.Millisecond) // Enough to reach the critical section

	// Synchronise with the peer a few times and make sure they fail until the retry limit
	for i := 0; i < int(fsCriticalTrials)-1; i++ {
>>>>>>> b70acf3c
		// Attempt a sync and ensure it fails properly
		if err := tester.sync("peer", nil, FastSync); err == nil {
			t.Fatalf("failing fast sync succeeded: %v", err)
		}
<<<<<<< HEAD
		time.Sleep(100 * time.Millisecond) // Make sure no in-flight requests remain

		// If it's the first failure, pivot should be locked => reenable all others to detect pivot changes
		if i == 0 {
			tester.lock.Lock()
			tester.peerMissingStates["peer"] = map[common.Hash]bool{tester.downloader.fsPivotLock.Root: true}
			tester.lock.Unlock()
		}
	}
	// Retry limit exhausted, downloader will switch to full sync, should succeed
	if err := tester.sync("peer", nil, FastSync); err != nil {
		t.Fatalf("failed to synchronise blocks in slow sync: %v", err)
	}
	assertOwnChain(t, tester, targetBlocks+1)
=======
		time.Sleep(150 * time.Millisecond) // Make sure no in-flight requests remain

		// If it's the first failure, pivot should be locked => reenable all others to detect pivot changes
		if i == 0 {
			if tester.downloader.fsPivotLock == nil {
				time.Sleep(400 * time.Millisecond) // Make sure the first huge timeout expires too
				t.Fatalf("pivot block not locked in after critical section failure")
			}
			tester.lock.Lock()
			tester.peerHeaders["peer"][hashes[fsMinFullBlocks-1]] = headers[hashes[fsMinFullBlocks-1]]
			tester.peerMissingStates["peer"] = map[common.Hash]bool{tester.downloader.fsPivotLock.Root: true}
			tester.downloader.peers.peers["peer"].getNodeData = tester.peerGetNodeDataFn("peer", 0)
			tester.lock.Unlock()
		}
	}
	// Return all nodes if we're testing fast sync progression
	if progress {
		tester.lock.Lock()
		tester.peerMissingStates["peer"] = map[common.Hash]bool{}
		tester.lock.Unlock()

		if err := tester.sync("peer", nil, FastSync); err != nil {
			t.Fatalf("failed to synchronise blocks in progressed fast sync: %v", err)
		}
		time.Sleep(150 * time.Millisecond) // Make sure no in-flight requests remain

		if fails := atomic.LoadUint32(&tester.downloader.fsPivotFails); fails != 1 {
			t.Fatalf("progressed pivot trial count mismatch: have %v, want %v", fails, 1)
		}
		assertOwnChain(t, tester, targetBlocks+1)
	} else {
		if err := tester.sync("peer", nil, FastSync); err == nil {
			t.Fatalf("succeeded to synchronise blocks in failed fast sync")
		}
		time.Sleep(150 * time.Millisecond) // Make sure no in-flight requests remain

		if fails := atomic.LoadUint32(&tester.downloader.fsPivotFails); fails != fsCriticalTrials {
			t.Fatalf("failed pivot trial count mismatch: have %v, want %v", fails, fsCriticalTrials)
		}
	}
	// Retry limit exhausted, downloader will switch to full sync, should succeed
	if err := tester.sync("peer", nil, FastSync); err != nil {
		t.Fatalf("failed to synchronise blocks in slow sync: %v", err)
	}
	// Note, we can't assert the chain here because the test asserter assumes sync
	// completed using a single mode of operation, whereas fast-then-slow can result
	// in arbitrary intermediate state that's not cleanly verifiable.
>>>>>>> b70acf3c
}<|MERGE_RESOLUTION|>--- conflicted
+++ resolved
@@ -107,15 +107,9 @@
 // the returned hash chain is ordered head->parent. In addition, every 3rd block
 // contains a transaction and every 5th an uncle to allow testing correct block
 // reassembly.
-<<<<<<< HEAD
-func makeChain(n int, seed byte, blockchain *core.BlockChain, parent *types.Block, parentReceipts types.Receipts, heavy bool) ([]common.Hash, map[common.Hash]*types.Header, map[common.Hash]*types.Block, map[common.Hash]types.Receipts) {
-	// Generate the block chain
-	blocks, receipts := core.GenerateChain(nil, blockchain, parent, testdb, n, func(i int, block *core.BlockGen) {
-=======
 func (dl *downloadTester) makeChain(n int, seed byte, parent *types.Block, parentReceipts types.Receipts, heavy bool) ([]common.Hash, map[common.Hash]*types.Header, map[common.Hash]*types.Block, map[common.Hash]types.Receipts) {
 	// Generate the block chain
-	blocks, receipts := core.GenerateChain(params.TestChainConfig, parent, dl.peerDb, n, func(i int, block *core.BlockGen) {
->>>>>>> b70acf3c
+	blocks, receipts := core.GenerateChain(params.TestChainConfig, nil, parent, dl.peerDb, n, func(i int, block *core.BlockGen) {
 		block.SetCoinbase(common.Address{seed})
 
 		// If a heavy chain is requested, delay blocks to raise difficulty
@@ -163,32 +157,19 @@
 
 // makeChainFork creates two chains of length n, such that h1[:f] and
 // h2[:f] are different but have a common suffix of length n-f.
-<<<<<<< HEAD
-func makeChainFork(n, f int, parent *types.Block, parentReceipts types.Receipts, balanced bool) ([]common.Hash, []common.Hash, map[common.Hash]*types.Header, map[common.Hash]*types.Header, map[common.Hash]*types.Block, map[common.Hash]*types.Block, map[common.Hash]types.Receipts, map[common.Hash]types.Receipts) {
-	// Create the common suffix
-	hashes, headers, blocks, receipts := makeChain(n-f, 0, nil, parent, parentReceipts, false)
-
-	// Create the forks, making the second heavyer if non balanced forks were requested
-	hashes1, headers1, blocks1, receipts1 := makeChain(f, 1, nil, blocks[hashes[0]], receipts[hashes[0]], false)
-=======
 func (dl *downloadTester) makeChainFork(n, f int, parent *types.Block, parentReceipts types.Receipts, balanced bool) ([]common.Hash, []common.Hash, map[common.Hash]*types.Header, map[common.Hash]*types.Header, map[common.Hash]*types.Block, map[common.Hash]*types.Block, map[common.Hash]types.Receipts, map[common.Hash]types.Receipts) {
 	// Create the common suffix
 	hashes, headers, blocks, receipts := dl.makeChain(n-f, 0, parent, parentReceipts, false)
 
 	// Create the forks, making the second heavyer if non balanced forks were requested
 	hashes1, headers1, blocks1, receipts1 := dl.makeChain(f, 1, blocks[hashes[0]], receipts[hashes[0]], false)
->>>>>>> b70acf3c
 	hashes1 = append(hashes1, hashes[1:]...)
 
 	heavy := false
 	if !balanced {
 		heavy = true
 	}
-<<<<<<< HEAD
-	hashes2, headers2, blocks2, receipts2 := makeChain(f, 2, nil, blocks[hashes[0]], receipts[hashes[0]], heavy)
-=======
 	hashes2, headers2, blocks2, receipts2 := dl.makeChain(f, 2, blocks[hashes[0]], receipts[hashes[0]], heavy)
->>>>>>> b70acf3c
 	hashes2 = append(hashes2, hashes[1:]...)
 
 	for hash, header := range headers {
@@ -204,60 +185,6 @@
 		receipts2[hash] = receipt
 	}
 	return hashes1, hashes2, headers1, headers2, blocks1, blocks2, receipts1, receipts2
-}
-
-<<<<<<< HEAD
-// downloadTester is a test simulator for mocking out local block chain.
-type downloadTester struct {
-	stateDb    ethdb.Database
-	downloader *Downloader
-
-	ownHashes   []common.Hash                  // Hash chain belonging to the tester
-	ownHeaders  map[common.Hash]*types.Header  // Headers belonging to the tester
-	ownBlocks   map[common.Hash]*types.Block   // Blocks belonging to the tester
-	ownReceipts map[common.Hash]types.Receipts // Receipts belonging to the tester
-	ownChainTd  map[common.Hash]*big.Int       // Total difficulties of the blocks in the local chain
-
-	peerHashes   map[string][]common.Hash                  // Hash chain belonging to different test peers
-	peerHeaders  map[string]map[common.Hash]*types.Header  // Headers belonging to different test peers
-	peerBlocks   map[string]map[common.Hash]*types.Block   // Blocks belonging to different test peers
-	peerReceipts map[string]map[common.Hash]types.Receipts // Receipts belonging to different test peers
-	peerChainTds map[string]map[common.Hash]*big.Int       // Total difficulties of the blocks in the peer chains
-
-	peerMissingStates map[string]map[common.Hash]bool // State entries that fast sync should not return
-
-	lock sync.RWMutex
-}
-
-// newTester creates a new downloader test mocker.
-func newTester() *downloadTester {
-	tester := &downloadTester{
-		ownHashes:         []common.Hash{genesis.Hash()},
-		ownHeaders:        map[common.Hash]*types.Header{genesis.Hash(): genesis.Header()},
-		ownBlocks:         map[common.Hash]*types.Block{genesis.Hash(): genesis},
-		ownReceipts:       map[common.Hash]types.Receipts{genesis.Hash(): nil},
-		ownChainTd:        map[common.Hash]*big.Int{genesis.Hash(): genesis.Difficulty()},
-		peerHashes:        make(map[string][]common.Hash),
-		peerHeaders:       make(map[string]map[common.Hash]*types.Header),
-		peerBlocks:        make(map[string]map[common.Hash]*types.Block),
-		peerReceipts:      make(map[string]map[common.Hash]types.Receipts),
-		peerChainTds:      make(map[string]map[common.Hash]*big.Int),
-		peerMissingStates: make(map[string]map[common.Hash]bool),
-	}
-	tester.stateDb, _ = ethdb.NewMemDatabase()
-	tester.stateDb.Put(genesis.Root().Bytes(), []byte{0x00})
-
-	tester.downloader = New(tester.stateDb, new(event.TypeMux), tester.hasHeader, tester.hasBlock, tester.getHeader,
-		tester.getBlock, tester.headHeader, tester.headBlock, tester.headFastBlock, tester.commitHeadBlock, tester.getTd,
-		tester.insertHeaders, tester.insertBlocks, tester.insertReceipts, tester.rollback, tester.dropPeer)
-
-	return tester
-=======
-// terminate aborts any operations on the embedded downloader and releases all
-// held resources.
-func (dl *downloadTester) terminate() {
-	dl.downloader.Terminate()
->>>>>>> b70acf3c
 }
 
 // terminate aborts any operations on the embedded downloader and releases all
@@ -667,11 +594,7 @@
 
 		results := make([][]byte, 0, len(hashes))
 		for _, hash := range hashes {
-<<<<<<< HEAD
-			if data, err := testdb.Get(hash.Bytes()); err == nil {
-=======
 			if data, err := dl.peerDb.Get(hash.Bytes()); err == nil {
->>>>>>> b70acf3c
 				if !dl.peerMissingStates[id][hash] {
 					results = append(results, data)
 				}
@@ -759,16 +682,8 @@
 
 	// Create a small enough block chain to download
 	targetBlocks := blockCacheLimit - 15
-<<<<<<< HEAD
-	hashes, headers, blocks, receipts := makeChain(targetBlocks, 0, nil, genesis, nil, false)
-
-	tester := newTester()
-	defer tester.terminate()
-
-=======
 	hashes, headers, blocks, receipts := tester.makeChain(targetBlocks, 0, tester.genesis, nil, false)
 
->>>>>>> b70acf3c
 	tester.newPeer("peer", protocol, hashes, headers, blocks, receipts)
 
 	// Synchronise with the peer and make sure all relevant data was retrieved
@@ -792,16 +707,8 @@
 
 	// Create a long block chain to download and the tester
 	targetBlocks := 8 * blockCacheLimit
-<<<<<<< HEAD
-	hashes, headers, blocks, receipts := makeChain(targetBlocks, 0, nil, genesis, nil, false)
-
-	tester := newTester()
-	defer tester.terminate()
-
-=======
 	hashes, headers, blocks, receipts := tester.makeChain(targetBlocks, 0, tester.genesis, nil, false)
 
->>>>>>> b70acf3c
 	tester.newPeer("peer", protocol, hashes, headers, blocks, receipts)
 
 	// Wrap the importer to allow stepping
@@ -873,10 +780,6 @@
 // Tests that simple synchronization against a forked chain works correctly. In
 // this test common ancestor lookup should *not* be short circuited, and a full
 // binary search should be executed.
-<<<<<<< HEAD
-func TestForkedSync61(t *testing.T)      { testForkedSync(t, 61, FullSync) }
-=======
->>>>>>> b70acf3c
 func TestForkedSync62(t *testing.T)      { testForkedSync(t, 62, FullSync) }
 func TestForkedSync63Full(t *testing.T)  { testForkedSync(t, 63, FullSync) }
 func TestForkedSync63Fast(t *testing.T)  { testForkedSync(t, 63, FastSync) }
@@ -892,16 +795,8 @@
 
 	// Create a long enough forked chain
 	common, fork := MaxHashFetch, 2*MaxHashFetch
-<<<<<<< HEAD
-	hashesA, hashesB, headersA, headersB, blocksA, blocksB, receiptsA, receiptsB := makeChainFork(common+fork, fork, genesis, nil, true)
-
-	tester := newTester()
-	defer tester.terminate()
-
-=======
 	hashesA, hashesB, headersA, headersB, blocksA, blocksB, receiptsA, receiptsB := tester.makeChainFork(common+fork, fork, tester.genesis, nil, true)
 
->>>>>>> b70acf3c
 	tester.newPeer("fork A", protocol, hashesA, headersA, blocksA, receiptsA)
 	tester.newPeer("fork B", protocol, hashesB, headersB, blocksB, receiptsB)
 
@@ -920,10 +815,6 @@
 
 // Tests that synchronising against a much shorter but much heavyer fork works
 // corrently and is not dropped.
-<<<<<<< HEAD
-func TestHeavyForkedSync61(t *testing.T)      { testHeavyForkedSync(t, 61, FullSync) }
-=======
->>>>>>> b70acf3c
 func TestHeavyForkedSync62(t *testing.T)      { testHeavyForkedSync(t, 62, FullSync) }
 func TestHeavyForkedSync63Full(t *testing.T)  { testHeavyForkedSync(t, 63, FullSync) }
 func TestHeavyForkedSync63Fast(t *testing.T)  { testHeavyForkedSync(t, 63, FastSync) }
@@ -932,36 +823,6 @@
 func TestHeavyForkedSync64Light(t *testing.T) { testHeavyForkedSync(t, 64, LightSync) }
 
 func testHeavyForkedSync(t *testing.T, protocol int, mode SyncMode) {
-<<<<<<< HEAD
-	t.Parallel()
-
-	// Create a long enough forked chain
-	common, fork := MaxHashFetch, 4*MaxHashFetch
-	hashesA, hashesB, headersA, headersB, blocksA, blocksB, receiptsA, receiptsB := makeChainFork(common+fork, fork, genesis, nil, false)
-
-	tester := newTester()
-	defer tester.terminate()
-
-	tester.newPeer("light", protocol, hashesA, headersA, blocksA, receiptsA)
-	tester.newPeer("heavy", protocol, hashesB[fork/2:], headersB, blocksB, receiptsB)
-
-	// Synchronise with the peer and make sure all blocks were retrieved
-	if err := tester.sync("light", nil, mode); err != nil {
-		t.Fatalf("failed to synchronise blocks: %v", err)
-	}
-	assertOwnChain(t, tester, common+fork+1)
-
-	// Synchronise with the second peer and make sure that fork is pulled too
-	if err := tester.sync("heavy", nil, mode); err != nil {
-		t.Fatalf("failed to synchronise blocks: %v", err)
-	}
-	assertOwnForkedChain(t, tester, common+1, []int{common + fork + 1, common + fork/2 + 1})
-}
-
-// Tests that an inactive downloader will not accept incoming hashes and blocks.
-func TestInactiveDownloader61(t *testing.T) {
-=======
->>>>>>> b70acf3c
 	t.Parallel()
 
 	tester := newTester()
@@ -1057,78 +918,6 @@
 	}
 }
 
-// Tests that chain forks are contained within a certain interval of the current
-// chain head, ensuring that malicious peers cannot waste resources by feeding
-// long dead chains.
-func TestBoundedForkedSync61(t *testing.T)      { testBoundedForkedSync(t, 61, FullSync) }
-func TestBoundedForkedSync62(t *testing.T)      { testBoundedForkedSync(t, 62, FullSync) }
-func TestBoundedForkedSync63Full(t *testing.T)  { testBoundedForkedSync(t, 63, FullSync) }
-func TestBoundedForkedSync63Fast(t *testing.T)  { testBoundedForkedSync(t, 63, FastSync) }
-func TestBoundedForkedSync64Full(t *testing.T)  { testBoundedForkedSync(t, 64, FullSync) }
-func TestBoundedForkedSync64Fast(t *testing.T)  { testBoundedForkedSync(t, 64, FastSync) }
-func TestBoundedForkedSync64Light(t *testing.T) { testBoundedForkedSync(t, 64, LightSync) }
-
-func testBoundedForkedSync(t *testing.T, protocol int, mode SyncMode) {
-	t.Parallel()
-
-	// Create a long enough forked chain
-	common, fork := 13, int(MaxForkAncestry+17)
-	hashesA, hashesB, headersA, headersB, blocksA, blocksB, receiptsA, receiptsB := makeChainFork(common+fork, fork, genesis, nil, true)
-
-	tester := newTester()
-	defer tester.terminate()
-
-	tester.newPeer("original", protocol, hashesA, headersA, blocksA, receiptsA)
-	tester.newPeer("rewriter", protocol, hashesB, headersB, blocksB, receiptsB)
-
-	// Synchronise with the peer and make sure all blocks were retrieved
-	if err := tester.sync("original", nil, mode); err != nil {
-		t.Fatalf("failed to synchronise blocks: %v", err)
-	}
-	assertOwnChain(t, tester, common+fork+1)
-
-	// Synchronise with the second peer and ensure that the fork is rejected to being too old
-	if err := tester.sync("rewriter", nil, mode); err != errInvalidAncestor {
-		t.Fatalf("sync failure mismatch: have %v, want %v", err, errInvalidAncestor)
-	}
-}
-
-// Tests that chain forks are contained within a certain interval of the current
-// chain head for short but heavy forks too. These are a bit special because they
-// take different ancestor lookup paths.
-func TestBoundedHeavyForkedSync61(t *testing.T)      { testBoundedHeavyForkedSync(t, 61, FullSync) }
-func TestBoundedHeavyForkedSync62(t *testing.T)      { testBoundedHeavyForkedSync(t, 62, FullSync) }
-func TestBoundedHeavyForkedSync63Full(t *testing.T)  { testBoundedHeavyForkedSync(t, 63, FullSync) }
-func TestBoundedHeavyForkedSync63Fast(t *testing.T)  { testBoundedHeavyForkedSync(t, 63, FastSync) }
-func TestBoundedHeavyForkedSync64Full(t *testing.T)  { testBoundedHeavyForkedSync(t, 64, FullSync) }
-func TestBoundedHeavyForkedSync64Fast(t *testing.T)  { testBoundedHeavyForkedSync(t, 64, FastSync) }
-func TestBoundedHeavyForkedSync64Light(t *testing.T) { testBoundedHeavyForkedSync(t, 64, LightSync) }
-
-func testBoundedHeavyForkedSync(t *testing.T, protocol int, mode SyncMode) {
-	t.Parallel()
-
-	// Create a long enough forked chain
-	common, fork := 13, int(MaxForkAncestry+17)
-	hashesA, hashesB, headersA, headersB, blocksA, blocksB, receiptsA, receiptsB := makeChainFork(common+fork, fork, genesis, nil, false)
-
-	tester := newTester()
-	defer tester.terminate()
-
-	tester.newPeer("original", protocol, hashesA, headersA, blocksA, receiptsA)
-	tester.newPeer("heavy-rewriter", protocol, hashesB[MaxForkAncestry-17:], headersB, blocksB, receiptsB) // Root the fork below the ancestor limit
-
-	// Synchronise with the peer and make sure all blocks were retrieved
-	if err := tester.sync("original", nil, mode); err != nil {
-		t.Fatalf("failed to synchronise blocks: %v", err)
-	}
-	assertOwnChain(t, tester, common+fork+1)
-
-	// Synchronise with the second peer and ensure that the fork is rejected to being too old
-	if err := tester.sync("heavy-rewriter", nil, mode); err != errInvalidAncestor {
-		t.Fatalf("sync failure mismatch: have %v, want %v", err, errInvalidAncestor)
-	}
-}
-
 // Tests that an inactive downloader will not accept incoming block headers and
 // bodies.
 func TestInactiveDownloader62(t *testing.T) {
@@ -1188,16 +977,8 @@
 	if targetBlocks >= MaxHeaderFetch {
 		targetBlocks = MaxHeaderFetch - 15
 	}
-<<<<<<< HEAD
-	hashes, headers, blocks, receipts := makeChain(targetBlocks, 0, nil, genesis, nil, false)
-
-	tester := newTester()
-	defer tester.terminate()
-
-=======
 	hashes, headers, blocks, receipts := tester.makeChain(targetBlocks, 0, tester.genesis, nil, false)
 
->>>>>>> b70acf3c
 	tester.newPeer("peer", protocol, hashes, headers, blocks, receipts)
 
 	// Make sure canceling works with a pristine downloader
@@ -1232,16 +1013,8 @@
 	// Create various peers with various parts of the chain
 	targetPeers := 8
 	targetBlocks := targetPeers*blockCacheLimit - 15
-<<<<<<< HEAD
-	hashes, headers, blocks, receipts := makeChain(targetBlocks, 0, nil, genesis, nil, false)
-
-	tester := newTester()
-	defer tester.terminate()
-
-=======
 	hashes, headers, blocks, receipts := tester.makeChain(targetBlocks, 0, tester.genesis, nil, false)
 
->>>>>>> b70acf3c
 	for i := 0; i < targetPeers; i++ {
 		id := fmt.Sprintf("peer #%d", i)
 		tester.newPeer(id, protocol, hashes[i*blockCacheLimit:], headers, blocks, receipts)
@@ -1269,19 +1042,9 @@
 
 	// Create a small enough block chain to download
 	targetBlocks := blockCacheLimit - 15
-<<<<<<< HEAD
-	hashes, headers, blocks, receipts := makeChain(targetBlocks, 0, nil, genesis, nil, false)
+	hashes, headers, blocks, receipts := tester.makeChain(targetBlocks, 0, tester.genesis, nil, false)
 
 	// Create peers of every type
-	tester := newTester()
-	defer tester.terminate()
-
-	tester.newPeer("peer 61", 61, hashes, nil, blocks, nil)
-=======
-	hashes, headers, blocks, receipts := tester.makeChain(targetBlocks, 0, tester.genesis, nil, false)
-
-	// Create peers of every type
->>>>>>> b70acf3c
 	tester.newPeer("peer 62", 62, hashes, headers, blocks, nil)
 	tester.newPeer("peer 63", 63, hashes, headers, blocks, receipts)
 	tester.newPeer("peer 64", 64, hashes, headers, blocks, receipts)
@@ -1318,16 +1081,8 @@
 
 	// Create a block chain to download
 	targetBlocks := 2*blockCacheLimit - 15
-<<<<<<< HEAD
-	hashes, headers, blocks, receipts := makeChain(targetBlocks, 0, nil, genesis, nil, false)
-
-	tester := newTester()
-	defer tester.terminate()
-
-=======
 	hashes, headers, blocks, receipts := tester.makeChain(targetBlocks, 0, tester.genesis, nil, false)
 
->>>>>>> b70acf3c
 	tester.newPeer("peer", protocol, hashes, headers, blocks, receipts)
 
 	// Instrument the downloader to signal body requests
@@ -1381,14 +1136,7 @@
 
 	// Create a small enough block chain to download
 	targetBlocks := blockCacheLimit - 15
-<<<<<<< HEAD
-	hashes, headers, blocks, receipts := makeChain(targetBlocks, 0, nil, genesis, nil, false)
-
-	tester := newTester()
-	defer tester.terminate()
-=======
 	hashes, headers, blocks, receipts := tester.makeChain(targetBlocks, 0, tester.genesis, nil, false)
->>>>>>> b70acf3c
 
 	// Attempt a full sync with an attacker feeding gapped headers
 	tester.newPeer("attack", protocol, hashes, headers, blocks, receipts)
@@ -1421,14 +1169,7 @@
 
 	// Create a small enough block chain to download
 	targetBlocks := blockCacheLimit - 15
-<<<<<<< HEAD
-	hashes, headers, blocks, receipts := makeChain(targetBlocks, 0, nil, genesis, nil, false)
-
-	tester := newTester()
-	defer tester.terminate()
-=======
 	hashes, headers, blocks, receipts := tester.makeChain(targetBlocks, 0, tester.genesis, nil, false)
->>>>>>> b70acf3c
 
 	// Attempt a full sync with an attacker feeding shifted headers
 	tester.newPeer("attack", protocol, hashes, headers, blocks, receipts)
@@ -1455,21 +1196,12 @@
 func TestInvalidHeaderRollback64Light(t *testing.T) { testInvalidHeaderRollback(t, 64, LightSync) }
 
 func testInvalidHeaderRollback(t *testing.T, protocol int, mode SyncMode) {
-<<<<<<< HEAD
-	// Create a small enough block chain to download
-	targetBlocks := 3*fsHeaderSafetyNet + fsMinFullBlocks
-	hashes, headers, blocks, receipts := makeChain(targetBlocks, 0, nil, genesis, nil, false)
-
-	tester := newTester()
-	defer tester.terminate()
-=======
 	tester := newTester()
 	defer tester.terminate()
 
 	// Create a small enough block chain to download
 	targetBlocks := 3*fsHeaderSafetyNet + fsPivotInterval + fsMinFullBlocks
 	hashes, headers, blocks, receipts := tester.makeChain(targetBlocks, 0, tester.genesis, nil, false)
->>>>>>> b70acf3c
 
 	// Attempt to sync with an attacker that feeds junk during the fast sync phase.
 	// This should result in the last fsHeaderSafetyNet headers being rolled back.
@@ -1562,11 +1294,7 @@
 	tester := newTester()
 	defer tester.terminate()
 
-<<<<<<< HEAD
-	hashes, headers, blocks, receipts := makeChain(0, 0, nil, genesis, nil, false)
-=======
 	hashes, headers, blocks, receipts := tester.makeChain(0, 0, tester.genesis, nil, false)
->>>>>>> b70acf3c
 	tester.newPeer("attack", protocol, []common.Hash{hashes[0]}, headers, blocks, receipts)
 
 	if err := tester.sync("attack", big.NewInt(1000000), mode); err != errStallingPeer {
@@ -1592,10 +1320,6 @@
 		{errStallingPeer, true},             // Peer was detected to be stalling, drop it
 		{errNoPeers, false},                 // No peers to download from, soft race, no issue
 		{errTimeout, true},                  // No hashes received in due time, drop the peer
-<<<<<<< HEAD
-		{errEmptyHashSet, true},             // No hashes were returned as a response, drop as it's a dead end
-=======
->>>>>>> b70acf3c
 		{errEmptyHeaderSet, true},           // No headers were returned as a response, drop as it's a dead end
 		{errPeersUnavailable, true},         // Nobody had the advertised blocks, drop the advertiser
 		{errInvalidAncestor, true},          // Agreed upon ancestor is not acceptable, drop the chain rewriter
@@ -1603,10 +1327,6 @@
 		{errInvalidBlock, false},            // A bad peer was detected, but not the sync origin
 		{errInvalidBody, false},             // A bad peer was detected, but not the sync origin
 		{errInvalidReceipt, false},          // A bad peer was detected, but not the sync origin
-<<<<<<< HEAD
-		{errCancelHashFetch, false},         // Synchronisation was canceled, origin may be innocent, don't drop
-=======
->>>>>>> b70acf3c
 		{errCancelBlockFetch, false},        // Synchronisation was canceled, origin may be innocent, don't drop
 		{errCancelHeaderFetch, false},       // Synchronisation was canceled, origin may be innocent, don't drop
 		{errCancelBodyFetch, false},         // Synchronisation was canceled, origin may be innocent, don't drop
@@ -1654,22 +1374,12 @@
 
 	// Create a small enough block chain to download
 	targetBlocks := blockCacheLimit - 15
-<<<<<<< HEAD
-	hashes, headers, blocks, receipts := makeChain(targetBlocks, 0, nil, genesis, nil, false)
-=======
 	hashes, headers, blocks, receipts := tester.makeChain(targetBlocks, 0, tester.genesis, nil, false)
->>>>>>> b70acf3c
 
 	// Set a sync init hook to catch progress changes
 	starting := make(chan struct{})
 	progress := make(chan struct{})
 
-<<<<<<< HEAD
-	tester := newTester()
-	defer tester.terminate()
-
-=======
->>>>>>> b70acf3c
 	tester.downloader.syncInitHook = func(origin, latest uint64) {
 		starting <- struct{}{}
 		<-progress
@@ -1737,22 +1447,12 @@
 
 	// Create a forked chain to simulate origin revertal
 	common, fork := MaxHashFetch, 2*MaxHashFetch
-<<<<<<< HEAD
-	hashesA, hashesB, headersA, headersB, blocksA, blocksB, receiptsA, receiptsB := makeChainFork(common+fork, fork, genesis, nil, true)
-=======
 	hashesA, hashesB, headersA, headersB, blocksA, blocksB, receiptsA, receiptsB := tester.makeChainFork(common+fork, fork, tester.genesis, nil, true)
->>>>>>> b70acf3c
 
 	// Set a sync init hook to catch progress changes
 	starting := make(chan struct{})
 	progress := make(chan struct{})
 
-<<<<<<< HEAD
-	tester := newTester()
-	defer tester.terminate()
-
-=======
->>>>>>> b70acf3c
 	tester.downloader.syncInitHook = func(origin, latest uint64) {
 		starting <- struct{}{}
 		<-progress
@@ -1823,22 +1523,12 @@
 
 	// Create a small enough block chain to download
 	targetBlocks := blockCacheLimit - 15
-<<<<<<< HEAD
-	hashes, headers, blocks, receipts := makeChain(targetBlocks, 0, nil, genesis, nil, false)
-=======
 	hashes, headers, blocks, receipts := tester.makeChain(targetBlocks, 0, tester.genesis, nil, false)
->>>>>>> b70acf3c
 
 	// Set a sync init hook to catch progress changes
 	starting := make(chan struct{})
 	progress := make(chan struct{})
 
-<<<<<<< HEAD
-	tester := newTester()
-	defer tester.terminate()
-
-=======
->>>>>>> b70acf3c
 	tester.downloader.syncInitHook = func(origin, latest uint64) {
 		starting <- struct{}{}
 		<-progress
@@ -1910,22 +1600,12 @@
 
 	// Create a small block chain
 	targetBlocks := blockCacheLimit - 15
-<<<<<<< HEAD
-	hashes, headers, blocks, receipts := makeChain(targetBlocks+3, 0, nil, genesis, nil, false)
-=======
 	hashes, headers, blocks, receipts := tester.makeChain(targetBlocks+3, 0, tester.genesis, nil, false)
->>>>>>> b70acf3c
 
 	// Set a sync init hook to catch progress changes
 	starting := make(chan struct{})
 	progress := make(chan struct{})
 
-<<<<<<< HEAD
-	tester := newTester()
-	defer tester.terminate()
-
-=======
->>>>>>> b70acf3c
 	tester.downloader.syncInitHook = func(origin, latest uint64) {
 		starting <- struct{}{}
 		<-progress
@@ -1992,15 +1672,11 @@
 
 func testDeliverHeadersHang(t *testing.T, protocol int, mode SyncMode) {
 	t.Parallel()
-<<<<<<< HEAD
-	hashes, headers, blocks, receipts := makeChain(5, 0, nil, genesis, nil, false)
-=======
 
 	master := newTester()
 	defer master.terminate()
 
 	hashes, headers, blocks, receipts := master.makeChain(5, 0, master.genesis, nil, false)
->>>>>>> b70acf3c
 	fakeHeads := []*types.Header{{}, {}, {}, {}}
 	for i := 0; i < 200; i++ {
 		tester := newTester()
@@ -2041,30 +1717,6 @@
 
 // Tests that if fast sync aborts in the critical section, it can restart a few
 // times before giving up.
-<<<<<<< HEAD
-func TestFastCriticalRestarts63(t *testing.T) { testFastCriticalRestarts(t, 63) }
-func TestFastCriticalRestarts64(t *testing.T) { testFastCriticalRestarts(t, 64) }
-
-func testFastCriticalRestarts(t *testing.T, protocol int) {
-	t.Parallel()
-
-	// Create a large enough blockchin to actually fast sync on
-	targetBlocks := fsMinFullBlocks + 2*fsPivotInterval - 15
-	hashes, headers, blocks, receipts := makeChain(targetBlocks, 0, nil, genesis, nil, false)
-
-	// Create a tester peer with the critical section state roots missing (force failures)
-	tester := newTester()
-	defer tester.terminate()
-
-	tester.newPeer("peer", protocol, hashes, headers, blocks, receipts)
-	for i := 0; i < fsPivotInterval; i++ {
-		tester.peerMissingStates["peer"][headers[hashes[fsMinFullBlocks+i]].Root] = true
-	}
-	tester.downloader.dropPeer = func(id string) {} // We reuse the same "faulty" peer throughout the test
-
-	// Synchronise with the peer a few times and make sure they fail until the retry limit
-	for i := 0; i < fsCriticalTrials; i++ {
-=======
 func TestFastCriticalRestartsFail63(t *testing.T) { testFastCriticalRestarts(t, 63, false) }
 func TestFastCriticalRestartsFail64(t *testing.T) { testFastCriticalRestarts(t, 64, false) }
 func TestFastCriticalRestartsCont63(t *testing.T) { testFastCriticalRestarts(t, 63, true) }
@@ -2091,27 +1743,10 @@
 
 	// Synchronise with the peer a few times and make sure they fail until the retry limit
 	for i := 0; i < int(fsCriticalTrials)-1; i++ {
->>>>>>> b70acf3c
 		// Attempt a sync and ensure it fails properly
 		if err := tester.sync("peer", nil, FastSync); err == nil {
 			t.Fatalf("failing fast sync succeeded: %v", err)
 		}
-<<<<<<< HEAD
-		time.Sleep(100 * time.Millisecond) // Make sure no in-flight requests remain
-
-		// If it's the first failure, pivot should be locked => reenable all others to detect pivot changes
-		if i == 0 {
-			tester.lock.Lock()
-			tester.peerMissingStates["peer"] = map[common.Hash]bool{tester.downloader.fsPivotLock.Root: true}
-			tester.lock.Unlock()
-		}
-	}
-	// Retry limit exhausted, downloader will switch to full sync, should succeed
-	if err := tester.sync("peer", nil, FastSync); err != nil {
-		t.Fatalf("failed to synchronise blocks in slow sync: %v", err)
-	}
-	assertOwnChain(t, tester, targetBlocks+1)
-=======
 		time.Sleep(150 * time.Millisecond) // Make sure no in-flight requests remain
 
 		// If it's the first failure, pivot should be locked => reenable all others to detect pivot changes
@@ -2159,5 +1794,4 @@
 	// Note, we can't assert the chain here because the test asserter assumes sync
 	// completed using a single mode of operation, whereas fast-then-slow can result
 	// in arbitrary intermediate state that's not cleanly verifiable.
->>>>>>> b70acf3c
 }