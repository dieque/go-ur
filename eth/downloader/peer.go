--- conflicted
+++ resolved
@@ -23,10 +23,7 @@
 	"errors"
 	"fmt"
 	"math"
-<<<<<<< HEAD
-=======
 	"math/big"
->>>>>>> b70acf3c
 	"sort"
 	"strings"
 	"sync"
@@ -130,24 +127,6 @@
 	p.stateThroughput = 0
 
 	p.lacking = make(map[common.Hash]struct{})
-}
-
-// FetchHeaders sends a header retrieval request to the remote peer.
-func (p *peer) FetchHeaders(from uint64, count int) error {
-	// Sanity check the protocol version
-	if p.version < 62 {
-		panic(fmt.Sprintf("header fetch [eth/62+] requested on eth/%d", p.version))
-	}
-	// Short circuit if the peer is already fetching
-	if !atomic.CompareAndSwapInt32(&p.headerIdle, 0, 1) {
-		return errAlreadyFetching
-	}
-	p.headerStarted = time.Now()
-
-	// Issue the header retrieval request (absolut upwards without gaps)
-	go p.getAbsHeaders(from, count, 0, false)
-
-	return nil
 }
 
 // FetchHeaders sends a header retrieval request to the remote peer.
@@ -485,20 +464,6 @@
 	return ps.idlePeers(62, 64, idle, throughput)
 }
 
-// HeaderIdlePeers retrieves a flat list of all the currently header-idle peers
-// within the active peer set, ordered by their reputation.
-func (ps *peerSet) HeaderIdlePeers() ([]*peer, int) {
-	idle := func(p *peer) bool {
-		return atomic.LoadInt32(&p.headerIdle) == 0
-	}
-	throughput := func(p *peer) float64 {
-		p.lock.RLock()
-		defer p.lock.RUnlock()
-		return p.headerThroughput
-	}
-	return ps.idlePeers(62, 64, idle, throughput)
-}
-
 // BodyIdlePeers retrieves a flat list of all the currently body-idle peers within
 // the active peer set, ordered by their reputation.
 func (ps *peerSet) BodyIdlePeers() ([]*peer, int) {
