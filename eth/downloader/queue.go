--- conflicted
+++ resolved
@@ -80,10 +80,6 @@
 	headerTaskQueue *prque.Prque                   // [eth/62] Priority queue of the skeleton indexes to fetch the filling headers for
 	headerPeerMiss  map[string]map[uint64]struct{} // [eth/62] Set of per-peer header batches known to be unavailable
 	headerPendPool  map[string]*fetchRequest       // [eth/62] Currently pending header retrieval operations
-<<<<<<< HEAD
-	headerDonePool  map[uint64]struct{}            // [eth/62] Set of the completed header fetches
-=======
->>>>>>> b70acf3c
 	headerResults   []*types.Header                // [eth/62] Result cache accumulating the completed headers
 	headerProced    int                            // [eth/62] Number of headers already processed from the results
 	headerOffset    uint64                         // [eth/62] Number of the first header in the result cache
@@ -122,11 +118,6 @@
 func newQueue(stateDb ethdb.Database) *queue {
 	lock := new(sync.Mutex)
 	return &queue{
-<<<<<<< HEAD
-		hashPool:         make(map[common.Hash]int),
-		hashQueue:        prque.New(),
-=======
->>>>>>> b70acf3c
 		headerPendPool:   make(map[string]*fetchRequest),
 		headerContCh:     make(chan bool),
 		blockTaskPool:    make(map[common.Hash]*types.Header),
@@ -318,45 +309,6 @@
 	}
 	// Throttle if more receipts are in-flight than free space in the cache
 	return pending >= len(q.resultCache)-len(q.receiptDonePool)
-}
-
-// ScheduleSkeleton adds a batch of header retrieval tasks to the queue to fill
-// up an already retrieved header skeleton.
-func (q *queue) ScheduleSkeleton(from uint64, skeleton []*types.Header) {
-	q.lock.Lock()
-	defer q.lock.Unlock()
-
-	// No skeleton retrieval can be in progress, fail hard if so (huge implementation bug)
-	if q.headerResults != nil {
-		panic("skeleton assembly already in progress")
-	}
-	// Shedule all the header retrieval tasks for the skeleton assembly
-	q.headerTaskPool = make(map[uint64]*types.Header)
-	q.headerTaskQueue = prque.New()
-	q.headerPeerMiss = make(map[string]map[uint64]struct{}) // Reset availability to correct invalid chains
-	q.headerResults = make([]*types.Header, len(skeleton)*MaxHeaderFetch)
-	q.headerProced = 0
-	q.headerOffset = from
-	q.headerContCh = make(chan bool, 1)
-
-	for i, header := range skeleton {
-		index := from + uint64(i*MaxHeaderFetch)
-
-		q.headerTaskPool[index] = header
-		q.headerTaskQueue.Push(index, -float32(index))
-	}
-}
-
-// RetrieveHeaders retrieves the header chain assemble based on the scheduled
-// skeleton.
-func (q *queue) RetrieveHeaders() ([]*types.Header, int) {
-	q.lock.Lock()
-	defer q.lock.Unlock()
-
-	headers, proced := q.headerResults, q.headerProced
-	q.headerResults, q.headerProced = nil, 0
-
-	return headers, proced
 }
 
 // ScheduleSkeleton adds a batch of header retrieval tasks to the queue to fill
@@ -530,49 +482,6 @@
 // ReserveHeaders reserves a set of headers for the given peer, skipping any
 // previously failed batches.
 func (q *queue) ReserveHeaders(p *peer, count int) *fetchRequest {
-<<<<<<< HEAD
-	q.lock.Lock()
-	defer q.lock.Unlock()
-
-	// Short circuit if the peer's already downloading something (sanity check to
-	// not corrupt state)
-	if _, ok := q.headerPendPool[p.id]; ok {
-		return nil
-	}
-	// Retrieve a batch of hashes, skipping previously failed ones
-	send, skip := uint64(0), []uint64{}
-	for send == 0 && !q.headerTaskQueue.Empty() {
-		from, _ := q.headerTaskQueue.Pop()
-		if q.headerPeerMiss[p.id] != nil {
-			if _, ok := q.headerPeerMiss[p.id][from.(uint64)]; ok {
-				skip = append(skip, from.(uint64))
-				continue
-			}
-		}
-		send = from.(uint64)
-	}
-	// Merge all the skipped batches back
-	for _, from := range skip {
-		q.headerTaskQueue.Push(from, -float32(from))
-	}
-	// Assemble and return the block download request
-	if send == 0 {
-		return nil
-	}
-	request := &fetchRequest{
-		Peer: p,
-		From: send,
-		Time: time.Now(),
-	}
-	q.headerPendPool[p.id] = request
-	return request
-}
-
-// ReserveBlocks reserves a set of block hashes for the given peer, skipping any
-// previously failed download.
-func (q *queue) ReserveBlocks(p *peer, count int) *fetchRequest {
-=======
->>>>>>> b70acf3c
 	q.lock.Lock()
 	defer q.lock.Unlock()
 
@@ -802,14 +711,6 @@
 // CancelHeaders aborts a fetch request, returning all pending skeleton indexes to the queue.
 func (q *queue) CancelHeaders(request *fetchRequest) {
 	q.cancel(request, q.headerTaskQueue, q.headerPendPool)
-<<<<<<< HEAD
-}
-
-// CancelBlocks aborts a fetch request, returning all pending hashes to the queue.
-func (q *queue) CancelBlocks(request *fetchRequest) {
-	q.cancel(request, q.hashQueue, q.blockPendPool)
-=======
->>>>>>> b70acf3c
 }
 
 // CancelBodies aborts a body fetch request, returning all pending headers to the
@@ -875,18 +776,6 @@
 }
 
 // ExpireHeaders checks for in flight requests that exceeded a timeout allowance,
-<<<<<<< HEAD
-// canceling them and returning the responsible peers for penalisation.
-func (q *queue) ExpireHeaders(timeout time.Duration) map[string]int {
-	q.lock.Lock()
-	defer q.lock.Unlock()
-
-	return q.expire(timeout, q.headerPendPool, q.headerTaskQueue, headerTimeoutMeter)
-}
-
-// ExpireBlocks checks for in flight requests that exceeded a timeout allowance,
-=======
->>>>>>> b70acf3c
 // canceling them and returning the responsible peers for penalisation.
 func (q *queue) ExpireHeaders(timeout time.Duration) map[string]int {
 	q.lock.Lock()
@@ -1049,94 +938,6 @@
 	return len(headers), nil
 }
 
-// DeliverHeaders injects a header retrieval response into the header results
-// cache. This method either accepts all headers it received, or none of them
-// if they do not map correctly to the skeleton.
-//
-// If the headers are accepted, the method makes an attempt to deliver the set
-// of ready headers to the processor to keep the pipeline full. However it will
-// not block to prevent stalling other pending deliveries.
-func (q *queue) DeliverHeaders(id string, headers []*types.Header, headerProcCh chan []*types.Header) (int, error) {
-	q.lock.Lock()
-	defer q.lock.Unlock()
-
-	// Short circuit if the data was never requested
-	request := q.headerPendPool[id]
-	if request == nil {
-		return 0, errNoFetchesPending
-	}
-	headerReqTimer.UpdateSince(request.Time)
-	delete(q.headerPendPool, id)
-
-	// Ensure headers can be mapped onto the skeleton chain
-	target := q.headerTaskPool[request.From].Hash()
-
-	accepted := len(headers) == MaxHeaderFetch
-	if accepted {
-		if headers[0].Number.Uint64() != request.From {
-			glog.V(logger.Detail).Infof("Peer %s: first header #%v [%x] broke chain ordering, expected %d", id, headers[0].Number, headers[0].Hash().Bytes()[:4], request.From)
-			accepted = false
-		} else if headers[len(headers)-1].Hash() != target {
-			glog.V(logger.Detail).Infof("Peer %s: last header #%v [%x] broke skeleton structure, expected %x", id, headers[len(headers)-1].Number, headers[len(headers)-1].Hash().Bytes()[:4], target[:4])
-			accepted = false
-		}
-	}
-	if accepted {
-		for i, header := range headers[1:] {
-			hash := header.Hash()
-			if want := request.From + 1 + uint64(i); header.Number.Uint64() != want {
-				glog.V(logger.Warn).Infof("Peer %s: header #%v [%x] broke chain ordering, expected %d", id, header.Number, hash[:4], want)
-				accepted = false
-				break
-			}
-			if headers[i].Hash() != header.ParentHash {
-				glog.V(logger.Warn).Infof("Peer %s: header #%v [%x] broke chain ancestry", id, header.Number, hash[:4])
-				accepted = false
-				break
-			}
-		}
-	}
-	// If the batch of headers wasn't accepted, mark as unavailable
-	if !accepted {
-		glog.V(logger.Detail).Infof("Peer %s: skeleton filling from header #%d not accepted", id, request.From)
-
-		miss := q.headerPeerMiss[id]
-		if miss == nil {
-			q.headerPeerMiss[id] = make(map[uint64]struct{})
-			miss = q.headerPeerMiss[id]
-		}
-		miss[request.From] = struct{}{}
-
-		q.headerTaskQueue.Push(request.From, -float32(request.From))
-		return 0, errors.New("delivery not accepted")
-	}
-	// Clean up a successful fetch and try to deliver any sub-results
-	copy(q.headerResults[request.From-q.headerOffset:], headers)
-	delete(q.headerTaskPool, request.From)
-
-	ready := 0
-	for q.headerProced+ready < len(q.headerResults) && q.headerResults[q.headerProced+ready] != nil {
-		ready += MaxHeaderFetch
-	}
-	if ready > 0 {
-		// Headers are ready for delivery, gather them and push forward (non blocking)
-		process := make([]*types.Header, ready)
-		copy(process, q.headerResults[q.headerProced:q.headerProced+ready])
-
-		select {
-		case headerProcCh <- process:
-			glog.V(logger.Detail).Infof("%s: pre-scheduled %d headers from #%v", id, len(process), process[0].Number)
-			q.headerProced += len(process)
-		default:
-		}
-	}
-	// Check for termination and return
-	if len(q.headerTaskPool) == 0 {
-		q.headerContCh <- false
-	}
-	return len(headers), nil
-}
-
 // DeliverBodies injects a block body retrieval response into the results queue.
 // The method returns the number of blocks bodies accepted from the delivery and
 // also wakes any threads waiting for data delivery.
