// Copyright 2014 The go-ur Authors
// This file is part of the go-ur library.
//
// The go-ur library is free software: you can redistribute it and/or modify
// it under the terms of the GNU Lesser General Public License as published by
// the Free Software Foundation, either version 3 of the License, or
// (at your option) any later version.
//
// The go-ur library is distributed in the hope that it will be useful,
// but WITHOUT ANY WARRANTY; without even the implied warranty of
// MERCHANTABILITY or FITNESS FOR A PARTICULAR PURPOSE. See the
// GNU Lesser General Public License for more details.
//
// You should have received a copy of the GNU Lesser General Public License
// along with the go-ur library. If not, see <http://www.gnu.org/licenses/>.

package node

import (
	"crypto/ecdsa"
	"fmt"
	"io/ioutil"
	"net"
	"os"
	"path/filepath"
	"runtime"
	"strings"

<<<<<<< HEAD
	"github.com/ur-technology/go-ur/common"
	"github.com/ur-technology/go-ur/crypto"
	"github.com/ur-technology/go-ur/logger"
	"github.com/ur-technology/go-ur/logger/glog"
	"github.com/ur-technology/go-ur/p2p/discover"
	"github.com/ur-technology/go-ur/p2p/nat"
=======
	"github.com/ethereum/go-ethereum/accounts"
	"github.com/ethereum/go-ethereum/common"
	"github.com/ethereum/go-ethereum/crypto"
	"github.com/ethereum/go-ethereum/logger"
	"github.com/ethereum/go-ethereum/logger/glog"
	"github.com/ethereum/go-ethereum/p2p/discover"
	"github.com/ethereum/go-ethereum/p2p/discv5"
	"github.com/ethereum/go-ethereum/p2p/nat"
	"github.com/ethereum/go-ethereum/p2p/netutil"
>>>>>>> b70acf3c
)

var (
	datadirPrivateKey      = "nodekey"            // Path within the datadir to the node's private key
	datadirDefaultKeyStore = "keystore"           // Path within the datadir to the keystore
	datadirStaticNodes     = "static-nodes.json"  // Path within the datadir to the static node list
	datadirTrustedNodes    = "trusted-nodes.json" // Path within the datadir to the trusted node list
	datadirNodeDatabase    = "nodes"              // Path within the datadir to store the node infos
)

// Config represents a small collection of configuration values to fine tune the
// P2P network layer of a protocol stack. These values can be further extended by
// all registered services.
type Config struct {
	// Name sets the instance name of the node. It must not contain the / character and is
	// used in the devp2p node identifier. The instance name of geth is "geth". If no
	// value is specified, the basename of the current executable is used.
	Name string

	// UserIdent, if set, is used as an additional component in the devp2p node identifier.
	UserIdent string

	// Version should be set to the version number of the program. It is used
	// in the devp2p node identifier.
	Version string

	// DataDir is the file system folder the node should use for any data storage
	// requirements. The configured data directory will not be directly shared with
	// registered services, instead those can use utility methods to create/access
	// databases or flat files. This enables ephemeral nodes which can fully reside
	// in memory.
	DataDir string

	// KeyStoreDir is the file system folder that contains private keys. The directory can
	// be specified as a relative path, in which case it is resolved relative to the
	// current directory.
	//
	// If KeyStoreDir is empty, the default location is the "keystore" subdirectory of
	// DataDir. If DataDir is unspecified and KeyStoreDir is empty, an ephemeral directory
	// is created by New and destroyed when the node is stopped.
	KeyStoreDir string

	// UseLightweightKDF lowers the memory and CPU requirements of the key store
	// scrypt KDF at the expense of security.
	UseLightweightKDF bool

	// IPCPath is the requested location to place the IPC endpoint. If the path is
	// a simple file name, it is placed inside the data directory (or on the root
	// pipe path on Windows), whereas if it's a resolvable path name (absolute or
	// relative), then that specific path is enforced. An empty path disables IPC.
	IPCPath string

	// This field should be a valid secp256k1 private key that will be used for both
	// remote peer identification as well as network traffic encryption. If no key
	// is configured, the preset one is loaded from the data dir, generating it if
	// needed.
	PrivateKey *ecdsa.PrivateKey

	// NoDiscovery specifies whether the peer discovery mechanism should be started
	// or not. Disabling is usually useful for protocol debugging (manual topology).
	NoDiscovery bool

	// DiscoveryV5 specifies whether the the new topic-discovery based V5 discovery
	// protocol should be started or not.
	DiscoveryV5 bool

	// Listener address for the V5 discovery protocol UDP traffic.
	DiscoveryV5Addr string

	// Restrict communication to white listed IP networks.
	// The whitelist only applies when non-nil.
	NetRestrict *netutil.Netlist

	// BootstrapNodes used to establish connectivity with the rest of the network.
	BootstrapNodes []*discover.Node

	// BootstrapNodesV5 used to establish connectivity with the rest of the network
	// using the V5 discovery protocol.
	BootstrapNodesV5 []*discv5.Node

	// Network interface address on which the node should listen for inbound peers.
	ListenAddr string

	// If set to a non-nil value, the given NAT port mapper is used to make the
	// listening port available to the Internet.
	NAT nat.Interface

	// If Dialer is set to a non-nil value, the given Dialer is used to dial outbound
	// peer connections.
	Dialer *net.Dialer

	// If NoDial is true, the node will not dial any peers.
	NoDial bool

	// MaxPeers is the maximum number of peers that can be connected. If this is
	// set to zero, then only the configured static and trusted peers can connect.
	MaxPeers int

	// MaxPendingPeers is the maximum number of peers that can be pending in the
	// handshake phase, counted separately for inbound and outbound connections.
	// Zero defaults to preset values.
	MaxPendingPeers int

	// HTTPHost is the host interface on which to start the HTTP RPC server. If this
	// field is empty, no HTTP API endpoint will be started.
	HTTPHost string

	// HTTPPort is the TCP port number on which to start the HTTP RPC server. The
	// default zero value is/ valid and will pick a port number randomly (useful
	// for ephemeral nodes).
	HTTPPort int

	// HTTPCors is the Cross-Origin Resource Sharing header to send to requesting
	// clients. Please be aware that CORS is a browser enforced security, it's fully
	// useless for custom HTTP clients.
	HTTPCors string

	// HTTPModules is a list of API modules to expose via the HTTP RPC interface.
	// If the module list is empty, all RPC API endpoints designated public will be
	// exposed.
	HTTPModules []string

	// WSHost is the host interface on which to start the websocket RPC server. If
	// this field is empty, no websocket API endpoint will be started.
	WSHost string

	// WSPort is the TCP port number on which to start the websocket RPC server. The
	// default zero value is/ valid and will pick a port number randomly (useful for
	// ephemeral nodes).
	WSPort int

	// WSOrigins is the list of domain to accept websocket requests from. Please be
	// aware that the server can only act upon the HTTP request the client sends and
	// cannot verify the validity of the request header.
	WSOrigins string

	// WSModules is a list of API modules to expose via the websocket RPC interface.
	// If the module list is empty, all RPC API endpoints designated public will be
	// exposed.
	WSModules []string
}

// IPCEndpoint resolves an IPC endpoint based on a configured value, taking into
// account the set data folders as well as the designated platform we're currently
// running on.
func (c *Config) IPCEndpoint() string {
	// Short circuit if IPC has not been enabled
	if c.IPCPath == "" {
		return ""
	}
	// On windows we can only use plain top-level pipes
	if runtime.GOOS == "windows" {
		if strings.HasPrefix(c.IPCPath, `\\.\pipe\`) {
			return c.IPCPath
		}
		return `\\.\pipe\` + c.IPCPath
	}
	// Resolve names into the data directory full paths otherwise
	if filepath.Base(c.IPCPath) == c.IPCPath {
		if c.DataDir == "" {
			return filepath.Join(os.TempDir(), c.IPCPath)
		}
		return filepath.Join(c.DataDir, c.IPCPath)
	}
	return c.IPCPath
}

// NodeDB returns the path to the discovery node database.
func (c *Config) NodeDB() string {
	if c.DataDir == "" {
		return "" // ephemeral
	}
	return c.resolvePath("nodes")
}

// DefaultIPCEndpoint returns the IPC path used by default.
func DefaultIPCEndpoint(clientIdentifier string) string {
	if clientIdentifier == "" {
		clientIdentifier = strings.TrimSuffix(filepath.Base(os.Args[0]), ".exe")
		if clientIdentifier == "" {
			panic("empty executable name")
		}
	}
	config := &Config{DataDir: DefaultDataDir(), IPCPath: clientIdentifier + ".ipc"}
	return config.IPCEndpoint()
}

// HTTPEndpoint resolves an HTTP endpoint based on the configured host interface
// and port parameters.
func (c *Config) HTTPEndpoint() string {
	if c.HTTPHost == "" {
		return ""
	}
	return fmt.Sprintf("%s:%d", c.HTTPHost, c.HTTPPort)
}

// DefaultHTTPEndpoint returns the HTTP endpoint used by default.
func DefaultHTTPEndpoint() string {
	config := &Config{HTTPHost: DefaultHTTPHost, HTTPPort: DefaultHTTPPort}
	return config.HTTPEndpoint()
}

// WSEndpoint resolves an websocket endpoint based on the configured host interface
// and port parameters.
func (c *Config) WSEndpoint() string {
	if c.WSHost == "" {
		return ""
	}
	return fmt.Sprintf("%s:%d", c.WSHost, c.WSPort)
}

// DefaultWSEndpoint returns the websocket endpoint used by default.
func DefaultWSEndpoint() string {
	config := &Config{WSHost: DefaultWSHost, WSPort: DefaultWSPort}
	return config.WSEndpoint()
}

// NodeName returns the devp2p node identifier.
func (c *Config) NodeName() string {
	name := c.name()
	// Backwards compatibility: previous versions used title-cased "Geth", keep that.
	if name == "geth" || name == "geth-testnet" {
		name = "Geth"
	}
	if c.UserIdent != "" {
		name += "/" + c.UserIdent
	}
	if c.Version != "" {
		name += "/v" + c.Version
	}
	name += "/" + runtime.GOOS
	name += "/" + runtime.Version()
	return name
}

func (c *Config) name() string {
	if c.Name == "" {
		progname := strings.TrimSuffix(filepath.Base(os.Args[0]), ".exe")
		if progname == "" {
			panic("empty executable name, set Config.Name")
		}
		return progname
	}
	return c.Name
}

// These resources are resolved differently for "geth" instances.
var isOldGethResource = map[string]bool{
	"chaindata":          true,
	"nodes":              true,
	"nodekey":            true,
	"static-nodes.json":  true,
	"trusted-nodes.json": true,
}

// resolvePath resolves path in the instance directory.
func (c *Config) resolvePath(path string) string {
	if filepath.IsAbs(path) {
		return path
	}
	if c.DataDir == "" {
		return ""
	}
	// Backwards-compatibility: ensure that data directory files created
	// by geth 1.4 are used if they exist.
	if c.name() == "geth" && isOldGethResource[path] {
		oldpath := ""
		if c.Name == "geth" {
			oldpath = filepath.Join(c.DataDir, path)
		}
		if oldpath != "" && common.FileExist(oldpath) {
			// TODO: print warning
			return oldpath
		}
	}
	return filepath.Join(c.instanceDir(), path)
}

func (c *Config) instanceDir() string {
	if c.DataDir == "" {
		return ""
	}
	return filepath.Join(c.DataDir, c.name())
}

// NodeKey retrieves the currently configured private key of the node, checking
// first any manually set key, falling back to the one found in the configured
// data folder. If no key can be found, a new one is generated.
func (c *Config) NodeKey() *ecdsa.PrivateKey {
	// Use any specifically configured key.
	if c.PrivateKey != nil {
		return c.PrivateKey
	}
	// Generate ephemeral key if no datadir is being used.
	if c.DataDir == "" {
		key, err := crypto.GenerateKey()
		if err != nil {
			glog.Fatalf("Failed to generate ephemeral node key: %v", err)
		}
		return key
	}

	keyfile := c.resolvePath(datadirPrivateKey)
	if key, err := crypto.LoadECDSA(keyfile); err == nil {
		return key
	}
	// No persistent key found, generate and store a new one.
	key, err := crypto.GenerateKey()
	if err != nil {
		glog.Fatalf("Failed to generate node key: %v", err)
	}
	instanceDir := filepath.Join(c.DataDir, c.name())
	if err := os.MkdirAll(instanceDir, 0700); err != nil {
		glog.V(logger.Error).Infof("Failed to persist node key: %v", err)
		return key
	}
	keyfile = filepath.Join(instanceDir, datadirPrivateKey)
	if err := crypto.SaveECDSA(keyfile, key); err != nil {
		glog.V(logger.Error).Infof("Failed to persist node key: %v", err)
	}
	return key
}

// StaticNodes returns a list of node enode URLs configured as static nodes.
func (c *Config) StaticNodes() []*discover.Node {
	return c.parsePersistentNodes(c.resolvePath(datadirStaticNodes))
}

// TrusterNodes returns a list of node enode URLs configured as trusted nodes.
func (c *Config) TrusterNodes() []*discover.Node {
	return c.parsePersistentNodes(c.resolvePath(datadirTrustedNodes))
}

// parsePersistentNodes parses a list of discovery node URLs loaded from a .json
// file from within the data directory.
func (c *Config) parsePersistentNodes(path string) []*discover.Node {
	// Short circuit if no node config is present
	if c.DataDir == "" {
		return nil
	}
	if _, err := os.Stat(path); err != nil {
		return nil
	}
	// Load the nodes from the config file.
	var nodelist []string
	if err := common.LoadJSON(path, &nodelist); err != nil {
		glog.V(logger.Error).Infof("Can't load node file %s: %v", path, err)
		return nil
	}
	// Interpret the list as a discovery node array
	var nodes []*discover.Node
	for _, url := range nodelist {
		if url == "" {
			continue
		}
		node, err := discover.ParseNode(url)
		if err != nil {
			glog.V(logger.Error).Infof("Node URL %s: %v\n", url, err)
			continue
		}
		nodes = append(nodes, node)
	}
	return nodes
}

func makeAccountManager(conf *Config) (am *accounts.Manager, ephemeralKeystore string, err error) {
	scryptN := accounts.StandardScryptN
	scryptP := accounts.StandardScryptP
	if conf.UseLightweightKDF {
		scryptN = accounts.LightScryptN
		scryptP = accounts.LightScryptP
	}

	var keydir string
	switch {
	case filepath.IsAbs(conf.KeyStoreDir):
		keydir = conf.KeyStoreDir
	case conf.DataDir != "":
		if conf.KeyStoreDir == "" {
			keydir = filepath.Join(conf.DataDir, datadirDefaultKeyStore)
		} else {
			keydir, err = filepath.Abs(conf.KeyStoreDir)
		}
	case conf.KeyStoreDir != "":
		keydir, err = filepath.Abs(conf.KeyStoreDir)
	default:
		// There is no datadir.
		keydir, err = ioutil.TempDir("", "go-ethereum-keystore")
		ephemeralKeystore = keydir
	}
	if err != nil {
		return nil, "", err
	}
	if err := os.MkdirAll(keydir, 0700); err != nil {
		return nil, "", err
	}

	return accounts.NewManager(keydir, scryptN, scryptP), ephemeralKeystore, nil
}<|MERGE_RESOLUTION|>--- conflicted
+++ resolved
@@ -26,24 +26,15 @@
 	"runtime"
 	"strings"
 
-<<<<<<< HEAD
+	"github.com/ur-technology/go-ur/accounts"
 	"github.com/ur-technology/go-ur/common"
 	"github.com/ur-technology/go-ur/crypto"
 	"github.com/ur-technology/go-ur/logger"
 	"github.com/ur-technology/go-ur/logger/glog"
 	"github.com/ur-technology/go-ur/p2p/discover"
+	"github.com/ur-technology/go-ur/p2p/discv5"
 	"github.com/ur-technology/go-ur/p2p/nat"
-=======
-	"github.com/ethereum/go-ethereum/accounts"
-	"github.com/ethereum/go-ethereum/common"
-	"github.com/ethereum/go-ethereum/crypto"
-	"github.com/ethereum/go-ethereum/logger"
-	"github.com/ethereum/go-ethereum/logger/glog"
-	"github.com/ethereum/go-ethereum/p2p/discover"
-	"github.com/ethereum/go-ethereum/p2p/discv5"
-	"github.com/ethereum/go-ethereum/p2p/nat"
-	"github.com/ethereum/go-ethereum/p2p/netutil"
->>>>>>> b70acf3c
+	"github.com/ur-technology/go-ur/p2p/netutil"
 )
 
 var (
@@ -59,7 +50,7 @@
 // all registered services.
 type Config struct {
 	// Name sets the instance name of the node. It must not contain the / character and is
-	// used in the devp2p node identifier. The instance name of geth is "geth". If no
+	// used in the devp2p node identifier. The instance name of gur is "gur". If no
 	// value is specified, the basename of the current executable is used.
 	Name string
 
@@ -264,9 +255,9 @@
 // NodeName returns the devp2p node identifier.
 func (c *Config) NodeName() string {
 	name := c.name()
-	// Backwards compatibility: previous versions used title-cased "Geth", keep that.
-	if name == "geth" || name == "geth-testnet" {
-		name = "Geth"
+	// Backwards compatibility: previous versions used title-cased "Gur", keep that.
+	if name == "gur" || name == "gur-testnet" {
+		name = "Gur"
 	}
 	if c.UserIdent != "" {
 		name += "/" + c.UserIdent
@@ -290,8 +281,8 @@
 	return c.Name
 }
 
-// These resources are resolved differently for "geth" instances.
-var isOldGethResource = map[string]bool{
+// These resources are resolved differently for "gur" instances.
+var isOldGurResource = map[string]bool{
 	"chaindata":          true,
 	"nodes":              true,
 	"nodekey":            true,
@@ -308,10 +299,10 @@
 		return ""
 	}
 	// Backwards-compatibility: ensure that data directory files created
-	// by geth 1.4 are used if they exist.
-	if c.name() == "geth" && isOldGethResource[path] {
+	// by gur 1.4 are used if they exist.
+	if c.name() == "gur" && isOldGurResource[path] {
 		oldpath := ""
-		if c.Name == "geth" {
+		if c.Name == "gur" {
 			oldpath = filepath.Join(c.DataDir, path)
 		}
 		if oldpath != "" && common.FileExist(oldpath) {
@@ -431,7 +422,7 @@
 		keydir, err = filepath.Abs(conf.KeyStoreDir)
 	default:
 		// There is no datadir.
-		keydir, err = ioutil.TempDir("", "go-ethereum-keystore")
+		keydir, err = ioutil.TempDir("", "go-ur-keystore")
 		ephemeralKeystore = keydir
 	}
 	if err != nil {
