// Copyright 2015 The go-ur Authors
// This file is part of the go-ur library.
//
// The go-ur library is free software: you can redistribute it and/or modify
// it under the terms of the GNU Lesser General Public License as published by
// the Free Software Foundation, either version 3 of the License, or
// (at your option) any later version.
//
// The go-ur library is distributed in the hope that it will be useful,
// but WITHOUT ANY WARRANTY; without even the implied warranty of
// MERCHANTABILITY or FITNESS FOR A PARTICULAR PURPOSE. See the
// GNU Lesser General Public License for more details.
//
// You should have received a copy of the GNU Lesser General Public License
// along with the go-ur library. If not, see <http://www.gnu.org/licenses/>.

package node

import (
	"errors"
	"net"
	"os"
	"path/filepath"
	"reflect"
	"strings"
	"sync"
	"syscall"

<<<<<<< HEAD
	"github.com/ur-technology/go-ur/event"
	"github.com/ur-technology/go-ur/internal/debug"
	"github.com/ur-technology/go-ur/logger"
	"github.com/ur-technology/go-ur/logger/glog"
	"github.com/ur-technology/go-ur/p2p"
	"github.com/ur-technology/go-ur/rpc"
=======
	"github.com/ethereum/go-ethereum/accounts"
	"github.com/ethereum/go-ethereum/ethdb"
	"github.com/ethereum/go-ethereum/event"
	"github.com/ethereum/go-ethereum/internal/debug"
	"github.com/ethereum/go-ethereum/logger"
	"github.com/ethereum/go-ethereum/logger/glog"
	"github.com/ethereum/go-ethereum/p2p"
	"github.com/ethereum/go-ethereum/rpc"
	"github.com/syndtr/goleveldb/leveldb/storage"
>>>>>>> b70acf3c
)

var (
	ErrDatadirUsed    = errors.New("datadir already used")
	ErrNodeStopped    = errors.New("node not started")
	ErrNodeRunning    = errors.New("node already running")
	ErrServiceUnknown = errors.New("unknown service")

	datadirInUseErrnos = map[uint]bool{11: true, 32: true, 35: true}
)

// Node is a container on which services can be registered.
type Node struct {
	eventmux *event.TypeMux // Event multiplexer used between the services of a stack
	config   *Config
	accman   *accounts.Manager

<<<<<<< HEAD
=======
	ephemeralKeystore string          // if non-empty, the key directory that will be removed by Stop
	instanceDirLock   storage.Storage // prevents concurrent use of instance directory

>>>>>>> b70acf3c
	serverConfig p2p.Config
	server       *p2p.Server // Currently running P2P networking layer

	serviceFuncs []ServiceConstructor     // Service constructors (in dependency order)
	services     map[reflect.Type]Service // Currently running services

	rpcAPIs       []rpc.API   // List of APIs currently provided by the node
	inprocHandler *rpc.Server // In-process RPC request handler to process the API requests

	ipcEndpoint string       // IPC endpoint to listen at (empty = IPC disabled)
	ipcListener net.Listener // IPC RPC listener socket to serve API requests
	ipcHandler  *rpc.Server  // IPC RPC request handler to process the API requests

	httpEndpoint  string       // HTTP endpoint (interface + port) to listen at (empty = HTTP disabled)
	httpWhitelist []string     // HTTP RPC modules to allow through this endpoint
	httpListener  net.Listener // HTTP RPC listener socket to server API requests
	httpHandler   *rpc.Server  // HTTP RPC request handler to process the API requests

	wsEndpoint string       // Websocket endpoint (interface + port) to listen at (empty = websocket disabled)
	wsListener net.Listener // Websocket RPC listener socket to server API requests
	wsHandler  *rpc.Server  // Websocket RPC request handler to process the API requests

	stop chan struct{} // Channel to wait for termination notifications
	lock sync.RWMutex
}

// New creates a new P2P node, ready for protocol registration.
func New(conf *Config) (*Node, error) {
	// Copy config and resolve the datadir so future changes to the current
	// working directory don't affect the node.
	confCopy := *conf
	conf = &confCopy
	if conf.DataDir != "" {
		absdatadir, err := filepath.Abs(conf.DataDir)
		if err != nil {
			return nil, err
		}
		conf.DataDir = absdatadir
	}
	// Ensure that the instance name doesn't cause weird conflicts with
	// other files in the data directory.
	if strings.ContainsAny(conf.Name, `/\`) {
		return nil, errors.New(`Config.Name must not contain '/' or '\'`)
	}
	if conf.Name == datadirDefaultKeyStore {
		return nil, errors.New(`Config.Name cannot be "` + datadirDefaultKeyStore + `"`)
	}
	if strings.HasSuffix(conf.Name, ".ipc") {
		return nil, errors.New(`Config.Name cannot end in ".ipc"`)
	}
	// Ensure that the AccountManager method works before the node has started.
	// We rely on this in cmd/geth.
	am, ephemeralKeystore, err := makeAccountManager(conf)
	if err != nil {
		return nil, err
	}
	// Note: any interaction with Config that would create/touch files
	// in the data directory or instance directory is delayed until Start.
	return &Node{
<<<<<<< HEAD
		datadir: conf.DataDir,
		serverConfig: p2p.Config{
			PrivateKey:      conf.NodeKey(),
			Name:            conf.Name,
			Discovery:       !conf.NoDiscovery,
			BootstrapNodes:  conf.BootstrapNodes,
			StaticNodes:     conf.StaticNodes(),
			TrustedNodes:    conf.TrusterNodes(),
			NodeDatabase:    nodeDbPath,
			ListenAddr:      conf.ListenAddr,
			NAT:             conf.NAT,
			Dialer:          conf.Dialer,
			NoDial:          conf.NoDial,
			MaxPeers:        conf.MaxPeers,
			MaxPendingPeers: conf.MaxPendingPeers,
		},
		serviceFuncs:  []ServiceConstructor{},
		ipcEndpoint:   conf.IPCEndpoint(),
		httpHost:      conf.HTTPHost,
		httpPort:      conf.HTTPPort,
		httpEndpoint:  conf.HTTPEndpoint(),
		httpWhitelist: conf.HTTPModules,
		httpCors:      conf.HTTPCors,
		wsHost:        conf.WSHost,
		wsPort:        conf.WSPort,
		wsEndpoint:    conf.WSEndpoint(),
		wsWhitelist:   conf.WSModules,
		wsOrigins:     conf.WSOrigins,
		eventmux:      new(event.TypeMux),
=======
		accman:            am,
		ephemeralKeystore: ephemeralKeystore,
		config:            conf,
		serviceFuncs:      []ServiceConstructor{},
		ipcEndpoint:       conf.IPCEndpoint(),
		httpEndpoint:      conf.HTTPEndpoint(),
		wsEndpoint:        conf.WSEndpoint(),
		eventmux:          new(event.TypeMux),
>>>>>>> b70acf3c
	}, nil
}

// Register injects a new service into the node's stack. The service created by
// the passed constructor must be unique in its type with regard to sibling ones.
func (n *Node) Register(constructor ServiceConstructor) error {
	n.lock.Lock()
	defer n.lock.Unlock()

	if n.server != nil {
		return ErrNodeRunning
	}
	n.serviceFuncs = append(n.serviceFuncs, constructor)
	return nil
}

// Start create a live P2P node and starts running it.
func (n *Node) Start() error {
	n.lock.Lock()
	defer n.lock.Unlock()

	// Short circuit if the node's already running
	if n.server != nil {
		return ErrNodeRunning
	}
<<<<<<< HEAD
	// Otherwise copy and specialize the P2P configuration
	running := &p2p.Server{Config: n.serverConfig}
=======
	if err := n.openDataDir(); err != nil {
		return err
	}

	// Initialize the p2p server. This creates the node key and
	// discovery databases.
	n.serverConfig = p2p.Config{
		PrivateKey:       n.config.NodeKey(),
		Name:             n.config.NodeName(),
		Discovery:        !n.config.NoDiscovery,
		DiscoveryV5:      n.config.DiscoveryV5,
		DiscoveryV5Addr:  n.config.DiscoveryV5Addr,
		BootstrapNodes:   n.config.BootstrapNodes,
		BootstrapNodesV5: n.config.BootstrapNodesV5,
		StaticNodes:      n.config.StaticNodes(),
		TrustedNodes:     n.config.TrusterNodes(),
		NodeDatabase:     n.config.NodeDB(),
		ListenAddr:       n.config.ListenAddr,
		NetRestrict:      n.config.NetRestrict,
		NAT:              n.config.NAT,
		Dialer:           n.config.Dialer,
		NoDial:           n.config.NoDial,
		MaxPeers:         n.config.MaxPeers,
		MaxPendingPeers:  n.config.MaxPendingPeers,
	}
	running := &p2p.Server{Config: n.serverConfig}
	glog.V(logger.Info).Infoln("instance:", n.serverConfig.Name)

	// Otherwise copy and specialize the P2P configuration
>>>>>>> b70acf3c
	services := make(map[reflect.Type]Service)
	for _, constructor := range n.serviceFuncs {
		// Create a new context for the particular service
		ctx := &ServiceContext{
			config:         n.config,
			services:       make(map[reflect.Type]Service),
			EventMux:       n.eventmux,
			AccountManager: n.accman,
		}
		for kind, s := range services { // copy needed for threaded access
			ctx.services[kind] = s
		}
		// Construct and save the service
		service, err := constructor(ctx)
		if err != nil {
			return err
		}
		kind := reflect.TypeOf(service)
		if _, exists := services[kind]; exists {
			return &DuplicateServiceError{Kind: kind}
		}
		services[kind] = service
	}
	// Gather the protocols and start the freshly assembled P2P server
	for _, service := range services {
		running.Protocols = append(running.Protocols, service.Protocols()...)
	}
	if err := running.Start(); err != nil {
		if errno, ok := err.(syscall.Errno); ok && datadirInUseErrnos[uint(errno)] {
			return ErrDatadirUsed
		}
		return err
	}
	// Start each of the services
	started := []reflect.Type{}
	for kind, service := range services {
		// Start the next service, stopping all previous upon failure
		if err := service.Start(running); err != nil {
			for _, kind := range started {
				services[kind].Stop()
			}
			running.Stop()

			return err
		}
		// Mark the service started for potential cleanup
		started = append(started, kind)
	}
	// Lastly start the configured RPC interfaces
	if err := n.startRPC(services); err != nil {
		for _, service := range services {
			service.Stop()
		}
		running.Stop()
		return err
	}
	// Finish initializing the startup
	n.services = services
	n.server = running
	n.stop = make(chan struct{})

	return nil
}

func (n *Node) openDataDir() error {
	if n.config.DataDir == "" {
		return nil // ephemeral
	}

	instdir := filepath.Join(n.config.DataDir, n.config.name())
	if err := os.MkdirAll(instdir, 0700); err != nil {
		return err
	}
	// Try to open the instance directory as LevelDB storage. This creates a lock file
	// which prevents concurrent use by another instance as well as accidental use of the
	// instance directory as a database.
	storage, err := storage.OpenFile(instdir, true)
	if err != nil {
		return err
	}
	n.instanceDirLock = storage
	return nil
}

// startRPC is a helper method to start all the various RPC endpoint during node
// startup. It's not meant to be called at any time afterwards as it makes certain
// assumptions about the state of the node.
func (n *Node) startRPC(services map[reflect.Type]Service) error {
	// Gather all the possible APIs to surface
	apis := n.apis()
	for _, service := range services {
		apis = append(apis, service.APIs()...)
	}
	// Start the various API endpoints, terminating all in case of errors
	if err := n.startInProc(apis); err != nil {
		return err
	}
	if err := n.startIPC(apis); err != nil {
		n.stopInProc()
		return err
	}
	if err := n.startHTTP(n.httpEndpoint, apis, n.config.HTTPModules, n.config.HTTPCors); err != nil {
		n.stopIPC()
		n.stopInProc()
		return err
	}
	if err := n.startWS(n.wsEndpoint, apis, n.config.WSModules, n.config.WSOrigins); err != nil {
		n.stopHTTP()
		n.stopIPC()
		n.stopInProc()
		return err
	}
	// All API endpoints started successfully
	n.rpcAPIs = apis
	return nil
}

// startInProc initializes an in-process RPC endpoint.
func (n *Node) startInProc(apis []rpc.API) error {
	// Register all the APIs exposed by the services
	handler := rpc.NewServer()
	for _, api := range apis {
		if err := handler.RegisterName(api.Namespace, api.Service); err != nil {
			return err
		}
		glog.V(logger.Debug).Infof("InProc registered %T under '%s'", api.Service, api.Namespace)
	}
	n.inprocHandler = handler
	return nil
}

// stopInProc terminates the in-process RPC endpoint.
func (n *Node) stopInProc() {
	if n.inprocHandler != nil {
		n.inprocHandler.Stop()
		n.inprocHandler = nil
	}
}

// startIPC initializes and starts the IPC RPC endpoint.
func (n *Node) startIPC(apis []rpc.API) error {
	// Short circuit if the IPC endpoint isn't being exposed
	if n.ipcEndpoint == "" {
		return nil
	}
	// Register all the APIs exposed by the services
	handler := rpc.NewServer()
	for _, api := range apis {
		if err := handler.RegisterName(api.Namespace, api.Service); err != nil {
			return err
		}
		glog.V(logger.Debug).Infof("IPC registered %T under '%s'", api.Service, api.Namespace)
	}
	// All APIs registered, start the IPC listener
	var (
		listener net.Listener
		err      error
	)
	if listener, err = rpc.CreateIPCListener(n.ipcEndpoint); err != nil {
		return err
	}
	go func() {
		glog.V(logger.Info).Infof("IPC endpoint opened: %s", n.ipcEndpoint)

		for {
			conn, err := listener.Accept()
			if err != nil {
				// Terminate if the listener was closed
				n.lock.RLock()
				closed := n.ipcListener == nil
				n.lock.RUnlock()
				if closed {
					return
				}
				// Not closed, just some error; report and continue
				glog.V(logger.Error).Infof("IPC accept failed: %v", err)
				continue
			}
			go handler.ServeCodec(rpc.NewJSONCodec(conn), rpc.OptionMethodInvocation|rpc.OptionSubscriptions)
		}
	}()
	// All listeners booted successfully
	n.ipcListener = listener
	n.ipcHandler = handler

	return nil
}

// stopIPC terminates the IPC RPC endpoint.
func (n *Node) stopIPC() {
	if n.ipcListener != nil {
		n.ipcListener.Close()
		n.ipcListener = nil

		glog.V(logger.Info).Infof("IPC endpoint closed: %s", n.ipcEndpoint)
	}
	if n.ipcHandler != nil {
		n.ipcHandler.Stop()
		n.ipcHandler = nil
	}
}

// startHTTP initializes and starts the HTTP RPC endpoint.
func (n *Node) startHTTP(endpoint string, apis []rpc.API, modules []string, cors string) error {
	// Short circuit if the HTTP endpoint isn't being exposed
	if endpoint == "" {
		return nil
	}
	// Generate the whitelist based on the allowed modules
	whitelist := make(map[string]bool)
	for _, module := range modules {
		whitelist[module] = true
	}
	// Register all the APIs exposed by the services
	handler := rpc.NewServer()
	for _, api := range apis {
		if whitelist[api.Namespace] || (len(whitelist) == 0 && api.Public) {
			if err := handler.RegisterName(api.Namespace, api.Service); err != nil {
				return err
			}
			glog.V(logger.Debug).Infof("HTTP registered %T under '%s'", api.Service, api.Namespace)
		}
	}
	// All APIs registered, start the HTTP listener
	var (
		listener net.Listener
		err      error
	)
	if listener, err = net.Listen("tcp", endpoint); err != nil {
		return err
	}
	go rpc.NewHTTPServer(cors, handler).Serve(listener)
	glog.V(logger.Info).Infof("HTTP endpoint opened: http://%s", endpoint)

	// All listeners booted successfully
	n.httpEndpoint = endpoint
	n.httpListener = listener
	n.httpHandler = handler

	return nil
}

// stopHTTP terminates the HTTP RPC endpoint.
func (n *Node) stopHTTP() {
	if n.httpListener != nil {
		n.httpListener.Close()
		n.httpListener = nil

		glog.V(logger.Info).Infof("HTTP endpoint closed: http://%s", n.httpEndpoint)
	}
	if n.httpHandler != nil {
		n.httpHandler.Stop()
		n.httpHandler = nil
	}
}

// startWS initializes and starts the websocket RPC endpoint.
func (n *Node) startWS(endpoint string, apis []rpc.API, modules []string, wsOrigins string) error {
	// Short circuit if the WS endpoint isn't being exposed
	if endpoint == "" {
		return nil
	}
	// Generate the whitelist based on the allowed modules
	whitelist := make(map[string]bool)
	for _, module := range modules {
		whitelist[module] = true
	}
	// Register all the APIs exposed by the services
	handler := rpc.NewServer()
	for _, api := range apis {
		if whitelist[api.Namespace] || (len(whitelist) == 0 && api.Public) {
			if err := handler.RegisterName(api.Namespace, api.Service); err != nil {
				return err
			}
			glog.V(logger.Debug).Infof("WebSocket registered %T under '%s'", api.Service, api.Namespace)
		}
	}
	// All APIs registered, start the HTTP listener
	var (
		listener net.Listener
		err      error
	)
	if listener, err = net.Listen("tcp", endpoint); err != nil {
		return err
	}
	go rpc.NewWSServer(wsOrigins, handler).Serve(listener)
	glog.V(logger.Info).Infof("WebSocket endpoint opened: ws://%s", endpoint)

	// All listeners booted successfully
	n.wsEndpoint = endpoint
	n.wsListener = listener
	n.wsHandler = handler

	return nil
}

// stopWS terminates the websocket RPC endpoint.
func (n *Node) stopWS() {
	if n.wsListener != nil {
		n.wsListener.Close()
		n.wsListener = nil

		glog.V(logger.Info).Infof("WebSocket endpoint closed: ws://%s", n.wsEndpoint)
	}
	if n.wsHandler != nil {
		n.wsHandler.Stop()
		n.wsHandler = nil
	}
}

// Stop terminates a running node along with all it's services. In the node was
// not started, an error is returned.
func (n *Node) Stop() error {
	n.lock.Lock()
	defer n.lock.Unlock()

	// Short circuit if the node's not running
	if n.server == nil {
		return ErrNodeStopped
	}

	// Terminate the API, services and the p2p server.
	n.stopWS()
	n.stopHTTP()
	n.stopIPC()
	n.rpcAPIs = nil
	failure := &StopError{
		Services: make(map[reflect.Type]error),
	}
	for kind, service := range n.services {
		if err := service.Stop(); err != nil {
			failure.Services[kind] = err
		}
	}
	n.server.Stop()
	n.services = nil
	n.server = nil

	// Release instance directory lock.
	if n.instanceDirLock != nil {
		n.instanceDirLock.Close()
		n.instanceDirLock = nil
	}

	// unblock n.Wait
	close(n.stop)

	// Remove the keystore if it was created ephemerally.
	var keystoreErr error
	if n.ephemeralKeystore != "" {
		keystoreErr = os.RemoveAll(n.ephemeralKeystore)
	}

	if len(failure.Services) > 0 {
		return failure
	}
	if keystoreErr != nil {
		return keystoreErr
	}
	return nil
}

// Wait blocks the thread until the node is stopped. If the node is not running
// at the time of invocation, the method immediately returns.
func (n *Node) Wait() {
	n.lock.RLock()
	if n.server == nil {
		return
	}
	stop := n.stop
	n.lock.RUnlock()

	<-stop
}

// Restart terminates a running node and boots up a new one in its place. If the
// node isn't running, an error is returned.
func (n *Node) Restart() error {
	if err := n.Stop(); err != nil {
		return err
	}
	if err := n.Start(); err != nil {
		return err
	}
	return nil
}

// Attach creates an RPC client attached to an in-process API handler.
func (n *Node) Attach() (*rpc.Client, error) {
	n.lock.RLock()
	defer n.lock.RUnlock()

	if n.server == nil {
		return nil, ErrNodeStopped
	}
	return rpc.DialInProc(n.inprocHandler), nil
}

// Server retrieves the currently running P2P network layer. This method is meant
// only to inspect fields of the currently running server, life cycle management
// should be left to this Node entity.
func (n *Node) Server() *p2p.Server {
	n.lock.RLock()
	defer n.lock.RUnlock()

	return n.server
}

// Service retrieves a currently running service registered of a specific type.
func (n *Node) Service(service interface{}) error {
	n.lock.RLock()
	defer n.lock.RUnlock()

	// Short circuit if the node's not running
	if n.server == nil {
		return ErrNodeStopped
	}
	// Otherwise try to find the service to return
	element := reflect.ValueOf(service).Elem()
	if running, ok := n.services[element.Type()]; ok {
		element.Set(reflect.ValueOf(running))
		return nil
	}
	return ErrServiceUnknown
}

// DataDir retrieves the current datadir used by the protocol stack.
// Deprecated: No files should be stored in this directory, use InstanceDir instead.
func (n *Node) DataDir() string {
	return n.config.DataDir
}

// InstanceDir retrieves the instance directory used by the protocol stack.
func (n *Node) InstanceDir() string {
	return n.config.instanceDir()
}

// AccountManager retrieves the account manager used by the protocol stack.
func (n *Node) AccountManager() *accounts.Manager {
	return n.accman
}

// IPCEndpoint retrieves the current IPC endpoint used by the protocol stack.
func (n *Node) IPCEndpoint() string {
	return n.ipcEndpoint
}

// HTTPEndpoint retrieves the current HTTP endpoint used by the protocol stack.
func (n *Node) HTTPEndpoint() string {
	return n.httpEndpoint
}

// WSEndpoint retrieves the current WS endpoint used by the protocol stack.
func (n *Node) WSEndpoint() string {
	return n.wsEndpoint
}

// EventMux retrieves the event multiplexer used by all the network services in
// the current protocol stack.
func (n *Node) EventMux() *event.TypeMux {
	return n.eventmux
}

// OpenDatabase opens an existing database with the given name (or creates one if no
// previous can be found) from within the node's instance directory. If the node is
// ephemeral, a memory database is returned.
func (n *Node) OpenDatabase(name string, cache, handles int) (ethdb.Database, error) {
	if n.config.DataDir == "" {
		return ethdb.NewMemDatabase()
	}
	return ethdb.NewLDBDatabase(n.config.resolvePath(name), cache, handles)
}

// ResolvePath returns the absolute path of a resource in the instance directory.
func (n *Node) ResolvePath(x string) string {
	return n.config.resolvePath(x)
}

// apis returns the collection of RPC descriptors this node offers.
func (n *Node) apis() []rpc.API {
	return []rpc.API{
		{
			Namespace: "admin",
			Version:   "1.0",
			Service:   NewPrivateAdminAPI(n),
		}, {
			Namespace: "admin",
			Version:   "1.0",
			Service:   NewPublicAdminAPI(n),
			Public:    true,
		}, {
			Namespace: "debug",
			Version:   "1.0",
			Service:   debug.Handler,
		}, {
			Namespace: "debug",
			Version:   "1.0",
			Service:   NewPublicDebugAPI(n),
			Public:    true,
		}, {
			Namespace: "web3",
			Version:   "1.0",
			Service:   NewPublicWeb3API(n),
			Public:    true,
		},
	}
}<|MERGE_RESOLUTION|>--- conflicted
+++ resolved
@@ -26,24 +26,15 @@
 	"sync"
 	"syscall"
 
-<<<<<<< HEAD
+	"github.com/ur-technology/go-ur/accounts"
+	"github.com/ur-technology/go-ur/ethdb"
 	"github.com/ur-technology/go-ur/event"
 	"github.com/ur-technology/go-ur/internal/debug"
 	"github.com/ur-technology/go-ur/logger"
 	"github.com/ur-technology/go-ur/logger/glog"
 	"github.com/ur-technology/go-ur/p2p"
 	"github.com/ur-technology/go-ur/rpc"
-=======
-	"github.com/ethereum/go-ethereum/accounts"
-	"github.com/ethereum/go-ethereum/ethdb"
-	"github.com/ethereum/go-ethereum/event"
-	"github.com/ethereum/go-ethereum/internal/debug"
-	"github.com/ethereum/go-ethereum/logger"
-	"github.com/ethereum/go-ethereum/logger/glog"
-	"github.com/ethereum/go-ethereum/p2p"
-	"github.com/ethereum/go-ethereum/rpc"
 	"github.com/syndtr/goleveldb/leveldb/storage"
->>>>>>> b70acf3c
 )
 
 var (
@@ -61,12 +52,9 @@
 	config   *Config
 	accman   *accounts.Manager
 
-<<<<<<< HEAD
-=======
 	ephemeralKeystore string          // if non-empty, the key directory that will be removed by Stop
 	instanceDirLock   storage.Storage // prevents concurrent use of instance directory
 
->>>>>>> b70acf3c
 	serverConfig p2p.Config
 	server       *p2p.Server // Currently running P2P networking layer
 
@@ -118,7 +106,7 @@
 		return nil, errors.New(`Config.Name cannot end in ".ipc"`)
 	}
 	// Ensure that the AccountManager method works before the node has started.
-	// We rely on this in cmd/geth.
+	// We rely on this in cmd/gur.
 	am, ephemeralKeystore, err := makeAccountManager(conf)
 	if err != nil {
 		return nil, err
@@ -126,37 +114,6 @@
 	// Note: any interaction with Config that would create/touch files
 	// in the data directory or instance directory is delayed until Start.
 	return &Node{
-<<<<<<< HEAD
-		datadir: conf.DataDir,
-		serverConfig: p2p.Config{
-			PrivateKey:      conf.NodeKey(),
-			Name:            conf.Name,
-			Discovery:       !conf.NoDiscovery,
-			BootstrapNodes:  conf.BootstrapNodes,
-			StaticNodes:     conf.StaticNodes(),
-			TrustedNodes:    conf.TrusterNodes(),
-			NodeDatabase:    nodeDbPath,
-			ListenAddr:      conf.ListenAddr,
-			NAT:             conf.NAT,
-			Dialer:          conf.Dialer,
-			NoDial:          conf.NoDial,
-			MaxPeers:        conf.MaxPeers,
-			MaxPendingPeers: conf.MaxPendingPeers,
-		},
-		serviceFuncs:  []ServiceConstructor{},
-		ipcEndpoint:   conf.IPCEndpoint(),
-		httpHost:      conf.HTTPHost,
-		httpPort:      conf.HTTPPort,
-		httpEndpoint:  conf.HTTPEndpoint(),
-		httpWhitelist: conf.HTTPModules,
-		httpCors:      conf.HTTPCors,
-		wsHost:        conf.WSHost,
-		wsPort:        conf.WSPort,
-		wsEndpoint:    conf.WSEndpoint(),
-		wsWhitelist:   conf.WSModules,
-		wsOrigins:     conf.WSOrigins,
-		eventmux:      new(event.TypeMux),
-=======
 		accman:            am,
 		ephemeralKeystore: ephemeralKeystore,
 		config:            conf,
@@ -165,7 +122,6 @@
 		httpEndpoint:      conf.HTTPEndpoint(),
 		wsEndpoint:        conf.WSEndpoint(),
 		eventmux:          new(event.TypeMux),
->>>>>>> b70acf3c
 	}, nil
 }
 
@@ -191,10 +147,6 @@
 	if n.server != nil {
 		return ErrNodeRunning
 	}
-<<<<<<< HEAD
-	// Otherwise copy and specialize the P2P configuration
-	running := &p2p.Server{Config: n.serverConfig}
-=======
 	if err := n.openDataDir(); err != nil {
 		return err
 	}
@@ -224,7 +176,6 @@
 	glog.V(logger.Info).Infoln("instance:", n.serverConfig.Name)
 
 	// Otherwise copy and specialize the P2P configuration
->>>>>>> b70acf3c
 	services := make(map[reflect.Type]Service)
 	for _, constructor := range n.serviceFuncs {
 		// Create a new context for the particular service
