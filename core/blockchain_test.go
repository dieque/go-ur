// Copyright 2014 The go-ur Authors
// This file is part of the go-ur library.
//
// The go-ur library is free software: you can redistribute it and/or modify
// it under the terms of the GNU Lesser General Public License as published by
// the Free Software Foundation, either version 3 of the License, or
// (at your option) any later version.
//
// The go-ur library is distributed in the hope that it will be useful,
// but WITHOUT ANY WARRANTY; without even the implied warranty of
// MERCHANTABILITY or FITNESS FOR A PARTICULAR PURPOSE. See the
// GNU Lesser General Public License for more details.
//
// You should have received a copy of the GNU Lesser General Public License
// along with the go-ur library. If not, see <http://www.gnu.org/licenses/>.

package core

import (
	"fmt"
	"math/big"
	"math/rand"
	"os"
	"path/filepath"
	"runtime"
	"strconv"
	"testing"
	"time"

	"github.com/ur-technology/urhash"
	"github.com/ur-technology/go-ur/common"
	"github.com/ur-technology/go-ur/core/state"
	"github.com/ur-technology/go-ur/core/types"
	"github.com/ur-technology/go-ur/core/vm"
	"github.com/ur-technology/go-ur/crypto"
	"github.com/ur-technology/go-ur/ethdb"
	"github.com/ur-technology/go-ur/event"
	"github.com/ur-technology/go-ur/params"
	"github.com/ur-technology/go-ur/pow"
	"github.com/ur-technology/go-ur/rlp"
	"github.com/hashicorp/golang-lru"
)

func init() {
	runtime.GOMAXPROCS(runtime.NumCPU())
}

func thePow() pow.PoW {
	pow, _ := ethash.NewForTesting()
	return pow
}

func theBlockChain(db ethdb.Database, t *testing.T) *BlockChain {
	var eventMux event.TypeMux
	WriteTestNetGenesisBlock(db)
	blockchain, err := NewBlockChain(db, testChainConfig(), thePow(), &eventMux)
	if err != nil {
		t.Error("failed creating blockchain:", err)
		t.FailNow()
		return nil
	}

	return blockchain
}

// Test fork of length N starting from block i
func testFork(t *testing.T, blockchain *BlockChain, i, n int, full bool, comparator func(td1, td2 *big.Int)) {
	// Copy old chain up to #i into a new db
	db, blockchain2, err := newCanonical(i, full)
	if err != nil {
		t.Fatal("could not make new canonical in testFork", err)
	}
	// Assert the chains have the same header/block at #i
	var hash1, hash2 common.Hash
	if full {
		hash1 = blockchain.GetBlockByNumber(uint64(i)).Hash()
		hash2 = blockchain2.GetBlockByNumber(uint64(i)).Hash()
	} else {
		hash1 = blockchain.GetHeaderByNumber(uint64(i)).Hash()
		hash2 = blockchain2.GetHeaderByNumber(uint64(i)).Hash()
	}
	if hash1 != hash2 {
		t.Errorf("chain content mismatch at %d: have hash %v, want hash %v", i, hash2, hash1)
	}
	// Extend the newly created chain
	var (
		blockChainB  []*types.Block
		headerChainB []*types.Header
	)
	if full {
		blockChainB = makeBlockChain(blockchain2, blockchain2.CurrentBlock(), n, db, forkSeed)
		if _, err := blockchain2.InsertChain(blockChainB); err != nil {
			t.Fatalf("failed to insert forking chain: %v", err)
		}
	} else {
		headerChainB = makeHeaderChain(blockchain2, blockchain2.CurrentHeader(), n, db, forkSeed)
		if _, err := blockchain2.InsertHeaderChain(headerChainB, 1); err != nil {
			t.Fatalf("failed to insert forking chain: %v", err)
		}
	}
	// Sanity check that the forked chain can be imported into the original
	var tdPre, tdPost *big.Int

	if full {
		tdPre = blockchain.GetTdByHash(blockchain.CurrentBlock().Hash())
		if err := testBlockChainImport(blockChainB, blockchain); err != nil {
			t.Fatalf("failed to import forked block chain: %v", err)
		}
		tdPost = blockchain.GetTdByHash(blockChainB[len(blockChainB)-1].Hash())
	} else {
		tdPre = blockchain.GetTdByHash(blockchain.CurrentHeader().Hash())
		if err := testHeaderChainImport(headerChainB, blockchain); err != nil {
			t.Fatalf("failed to import forked header chain: %v", err)
		}
		tdPost = blockchain.GetTdByHash(headerChainB[len(headerChainB)-1].Hash())
	}
	// Compare the total difficulties of the chains
	comparator(tdPre, tdPost)
}

func printChain(bc *BlockChain) {
	for i := bc.CurrentBlock().Number().Uint64(); i > 0; i-- {
		b := bc.GetBlockByNumber(uint64(i))
		fmt.Printf("\t%x %v\n", b.Hash(), b.Difficulty())
	}
}

// testBlockChainImport tries to process a chain of blocks, writing them into
// the database if successful.
func testBlockChainImport(chain types.Blocks, blockchain *BlockChain) error {
	for _, block := range chain {
		// Try and process the block
		err := blockchain.Validator().ValidateBlock(block)
		if err != nil {
			if IsKnownBlockErr(err) {
				continue
			}
			return err
		}
		statedb, err := state.New(blockchain.GetBlockByHash(block.ParentHash()).Root(), blockchain.chainDb)
		if err != nil {
			return err
		}
		receipts, _, usedGas, err := blockchain.Processor().Process(block, statedb, vm.Config{})
		if err != nil {
			blockchain.reportBlock(block, receipts, err)
			return err
		}
		err = blockchain.Validator().ValidateState(block, blockchain.GetBlockByHash(block.ParentHash()), statedb, receipts, usedGas)
		if err != nil {
			blockchain.reportBlock(block, receipts, err)
			return err
		}
		blockchain.mu.Lock()
		WriteTd(blockchain.chainDb, block.Hash(), block.NumberU64(), new(big.Int).Add(block.Difficulty(), blockchain.GetTdByHash(block.ParentHash())))
		WriteBlock(blockchain.chainDb, block)
		statedb.Commit(false)
		blockchain.mu.Unlock()
	}
	return nil
}

// testHeaderChainImport tries to process a chain of header, writing them into
// the database if successful.
func testHeaderChainImport(chain []*types.Header, blockchain *BlockChain) error {
	for _, header := range chain {
		// Try and validate the header
		if err := blockchain.Validator().ValidateHeader(header, blockchain.GetHeaderByHash(header.ParentHash), false); err != nil {
			return err
		}
		// Manually insert the header into the database, but don't reorganise (allows subsequent testing)
		blockchain.mu.Lock()
		WriteTd(blockchain.chainDb, header.Hash(), header.Number.Uint64(), new(big.Int).Add(header.Difficulty, blockchain.GetTdByHash(header.ParentHash)))
		WriteHeader(blockchain.chainDb, header)
		blockchain.mu.Unlock()
	}
	return nil
}

func loadChain(fn string, t *testing.T) (types.Blocks, error) {
	fh, err := os.OpenFile(filepath.Join("..", "_data", fn), os.O_RDONLY, os.ModePerm)
	if err != nil {
		return nil, err
	}
	defer fh.Close()

	var chain types.Blocks
	if err := rlp.Decode(fh, &chain); err != nil {
		return nil, err
	}

	return chain, nil
}

func insertChain(done chan bool, blockchain *BlockChain, chain types.Blocks, t *testing.T) {
	_, err := blockchain.InsertChain(chain)
	if err != nil {
		fmt.Println(err)
		t.FailNow()
	}
	done <- true
}

func TestLastBlock(t *testing.T) {
	db, _ := ethdb.NewMemDatabase()

	bchain := theBlockChain(db, t)
	block := makeBlockChain(bchain, bchain.CurrentBlock(), 1, db, 0)[0]
	bchain.insert(block)
	if block.Hash() != GetHeadBlockHash(db) {
		t.Errorf("Write/Get HeadBlockHash failed")
	}
}

// Tests that given a starting canonical chain of a given size, it can be extended
// with various length chains.
func TestExtendCanonicalHeaders(t *testing.T) { testExtendCanonical(t, false) }
func TestExtendCanonicalBlocks(t *testing.T)  { testExtendCanonical(t, true) }

func testExtendCanonical(t *testing.T, full bool) {
	length := 5

	// Make first chain starting from genesis
	_, processor, err := newCanonical(length, full)
	if err != nil {
		t.Fatalf("failed to make new canonical chain: %v", err)
	}
	// Define the difficulty comparator
	better := func(td1, td2 *big.Int) {
		if td2.Cmp(td1) <= 0 {
			t.Errorf("total difficulty mismatch: have %v, expected more than %v", td2, td1)
		}
	}
	// Start fork from current height
	testFork(t, processor, length, 1, full, better)
	testFork(t, processor, length, 2, full, better)
	testFork(t, processor, length, 5, full, better)
	testFork(t, processor, length, 10, full, better)
}

// Tests that given a starting canonical chain of a given size, creating shorter
// forks do not take canonical ownership.
func TestShorterForkHeaders(t *testing.T) { testShorterFork(t, false) }
func TestShorterForkBlocks(t *testing.T)  { testShorterFork(t, true) }

func testShorterFork(t *testing.T, full bool) {
	length := 10

	// Make first chain starting from genesis
	_, processor, err := newCanonical(length, full)
	if err != nil {
		t.Fatalf("failed to make new canonical chain: %v", err)
	}
	// Define the difficulty comparator
	worse := func(td1, td2 *big.Int) {
		if td2.Cmp(td1) >= 0 {
			t.Errorf("total difficulty mismatch: have %v, expected less than %v", td2, td1)
		}
	}
	// Sum of numbers must be less than `length` for this to be a shorter fork
	testFork(t, processor, 0, 3, full, worse)
	testFork(t, processor, 0, 7, full, worse)
	testFork(t, processor, 1, 1, full, worse)
	testFork(t, processor, 1, 7, full, worse)
	testFork(t, processor, 5, 3, full, worse)
	testFork(t, processor, 5, 4, full, worse)
}

// Tests that given a starting canonical chain of a given size, creating longer
// forks do take canonical ownership.
func TestLongerForkHeaders(t *testing.T) { testLongerFork(t, false) }
func TestLongerForkBlocks(t *testing.T)  { testLongerFork(t, true) }

func testLongerFork(t *testing.T, full bool) {
	length := 10

	// Make first chain starting from genesis
	_, processor, err := newCanonical(length, full)
	if err != nil {
		t.Fatalf("failed to make new canonical chain: %v", err)
	}
	// Define the difficulty comparator
	better := func(td1, td2 *big.Int) {
		if td2.Cmp(td1) <= 0 {
			t.Errorf("total difficulty mismatch: have %v, expected more than %v", td2, td1)
		}
	}
	// Sum of numbers must be greater than `length` for this to be a longer fork
	testFork(t, processor, 0, 11, full, better)
	testFork(t, processor, 0, 15, full, better)
	testFork(t, processor, 1, 10, full, better)
	testFork(t, processor, 1, 12, full, better)
	testFork(t, processor, 5, 6, full, better)
	testFork(t, processor, 5, 8, full, better)
}

// Tests that given a starting canonical chain of a given size, creating equal
// forks do take canonical ownership.
func TestEqualForkHeaders(t *testing.T) { testEqualFork(t, false) }
func TestEqualForkBlocks(t *testing.T)  { testEqualFork(t, true) }

func testEqualFork(t *testing.T, full bool) {
	length := 10

	// Make first chain starting from genesis
	_, processor, err := newCanonical(length, full)
	if err != nil {
		t.Fatalf("failed to make new canonical chain: %v", err)
	}
	// Define the difficulty comparator
	equal := func(td1, td2 *big.Int) {
		if td2.Cmp(td1) != 0 {
			t.Errorf("total difficulty mismatch: have %v, want %v", td2, td1)
		}
	}
	// Sum of numbers must be equal to `length` for this to be an equal fork
	testFork(t, processor, 0, 10, full, equal)
	testFork(t, processor, 1, 9, full, equal)
	testFork(t, processor, 2, 8, full, equal)
	testFork(t, processor, 5, 5, full, equal)
	testFork(t, processor, 6, 4, full, equal)
	testFork(t, processor, 9, 1, full, equal)
}

// Tests that chains missing links do not get accepted by the processor.
func TestBrokenHeaderChain(t *testing.T) { testBrokenChain(t, false) }
func TestBrokenBlockChain(t *testing.T)  { testBrokenChain(t, true) }

func testBrokenChain(t *testing.T, full bool) {
	// Make chain starting from genesis
	db, blockchain, err := newCanonical(10, full)
	if err != nil {
		t.Fatalf("failed to make new canonical chain: %v", err)
	}
	// Create a forked chain, and try to insert with a missing link
	if full {
		chain := makeBlockChain(blockchain, blockchain.CurrentBlock(), 5, db, forkSeed)[1:]
		if err := testBlockChainImport(chain, blockchain); err == nil {
			t.Errorf("broken block chain not reported")
		}
	} else {
		chain := makeHeaderChain(blockchain, blockchain.CurrentHeader(), 5, db, forkSeed)[1:]
		if err := testHeaderChainImport(chain, blockchain); err == nil {
			t.Errorf("broken header chain not reported")
		}
	}
}

func TestChainInsertions(t *testing.T) {
	t.Skip("Skipped: outdated test files")

	db, _ := ethdb.NewMemDatabase()

	chain1, err := loadChain("valid1", t)
	if err != nil {
		fmt.Println(err)
		t.FailNow()
	}

	chain2, err := loadChain("valid2", t)
	if err != nil {
		fmt.Println(err)
		t.FailNow()
	}

	blockchain := theBlockChain(db, t)

	const max = 2
	done := make(chan bool, max)

	go insertChain(done, blockchain, chain1, t)
	go insertChain(done, blockchain, chain2, t)

	for i := 0; i < max; i++ {
		<-done
	}

	if chain2[len(chain2)-1].Hash() != blockchain.CurrentBlock().Hash() {
		t.Error("chain2 is canonical and shouldn't be")
	}

	if chain1[len(chain1)-1].Hash() != blockchain.CurrentBlock().Hash() {
		t.Error("chain1 isn't canonical and should be")
	}
}

func TestChainMultipleInsertions(t *testing.T) {
	t.Skip("Skipped: outdated test files")

	db, _ := ethdb.NewMemDatabase()

	const max = 4
	chains := make([]types.Blocks, max)
	var longest int
	for i := 0; i < max; i++ {
		var err error
		name := "valid" + strconv.Itoa(i+1)
		chains[i], err = loadChain(name, t)
		if len(chains[i]) >= len(chains[longest]) {
			longest = i
		}
		fmt.Println("loaded", name, "with a length of", len(chains[i]))
		if err != nil {
			fmt.Println(err)
			t.FailNow()
		}
	}

	blockchain := theBlockChain(db, t)

	done := make(chan bool, max)
	for i, chain := range chains {
		// XXX the go routine would otherwise reference the same (chain[3]) variable and fail
		i := i
		chain := chain
		go func() {
			insertChain(done, blockchain, chain, t)
			fmt.Println(i, "done")
		}()
	}

	for i := 0; i < max; i++ {
		<-done
	}

	if chains[longest][len(chains[longest])-1].Hash() != blockchain.CurrentBlock().Hash() {
		t.Error("Invalid canonical chain")
	}
}

type bproc struct{}

func (bproc) ValidateBlock(*types.Block) error                        { return nil }
func (bproc) ValidateHeader(*types.Header, *types.Header, bool) error { return nil }
func (bproc) ValidateState(block, parent *types.Block, state *state.StateDB, receipts types.Receipts, usedGas *big.Int) error {
	return nil
}
func (bproc) Process(block *types.Block, statedb *state.StateDB, cfg vm.Config) (types.Receipts, vm.Logs, *big.Int, error) {
	return nil, nil, new(big.Int), nil
}

func makeHeaderChainWithDiff(genesis *types.Block, d []int, seed byte) []*types.Header {
	blocks := makeBlockChainWithDiff(genesis, d, seed)
	headers := make([]*types.Header, len(blocks))
	for i, block := range blocks {
		headers[i] = block.Header()
	}
	return headers
}

func makeBlockChainWithDiff(genesis *types.Block, d []int, seed byte) []*types.Block {
	var chain []*types.Block
	for i, difficulty := range d {
		header := &types.Header{
			Coinbase:    common.Address{seed},
			Number:      big.NewInt(int64(i + 1)),
			Difficulty:  big.NewInt(int64(difficulty)),
			UncleHash:   types.EmptyUncleHash,
			TxHash:      types.EmptyRootHash,
			ReceiptHash: types.EmptyRootHash,
		}
		if i == 0 {
			header.ParentHash = genesis.Hash()
		} else {
			header.ParentHash = chain[i-1].Hash()
		}
		block := types.NewBlockWithHeader(header)
		chain = append(chain, block)
	}
	return chain
}

func chm(genesis *types.Block, db ethdb.Database) *BlockChain {
	var eventMux event.TypeMux
	bc := &BlockChain{
		chainDb:      db,
		genesisBlock: genesis,
		eventMux:     &eventMux,
		pow:          FakePow{},
		config:       testChainConfig(),
	}
	valFn := func() HeaderValidator { return bc.Validator() }
	bc.hc, _ = NewHeaderChain(db, testChainConfig(), valFn, bc.getProcInterrupt)
	bc.bodyCache, _ = lru.New(100)
	bc.bodyRLPCache, _ = lru.New(100)
	bc.blockCache, _ = lru.New(100)
	bc.futureBlocks, _ = lru.New(100)
	bc.SetValidator(bproc{})
	bc.SetProcessor(bproc{})
	bc.ResetWithGenesisBlock(genesis)

	return bc
}

// Tests that reorganising a long difficult chain after a short easy one
// overwrites the canonical numbers and links in the database.
func TestReorgLongHeaders(t *testing.T) { testReorgLong(t, false) }
func TestReorgLongBlocks(t *testing.T)  { testReorgLong(t, true) }

func testReorgLong(t *testing.T, full bool) {
	testReorg(t, []int{1, 2, 4}, []int{1, 2, 3, 4}, 10, full)
}

// Tests that reorganising a short difficult chain after a long easy one
// overwrites the canonical numbers and links in the database.
func TestReorgShortHeaders(t *testing.T) { testReorgShort(t, false) }
func TestReorgShortBlocks(t *testing.T)  { testReorgShort(t, true) }

func testReorgShort(t *testing.T, full bool) {
	testReorg(t, []int{1, 2, 3, 4}, []int{1, 10}, 11, full)
}

func testReorg(t *testing.T, first, second []int, td int64, full bool) {
	// Create a pristine block chain
	db, _ := ethdb.NewMemDatabase()
	genesis, _ := WriteTestNetGenesisBlock(db)
	bc := chm(genesis, db)

	// Insert an easy and a difficult chain afterwards
	if full {
		bc.InsertChain(makeBlockChainWithDiff(genesis, first, 11))
		bc.InsertChain(makeBlockChainWithDiff(genesis, second, 22))
	} else {
		bc.InsertHeaderChain(makeHeaderChainWithDiff(genesis, first, 11), 1)
		bc.InsertHeaderChain(makeHeaderChainWithDiff(genesis, second, 22), 1)
	}
	// Check that the chain is valid number and link wise
	if full {
		prev := bc.CurrentBlock()
		for block := bc.GetBlockByNumber(bc.CurrentBlock().NumberU64() - 1); block.NumberU64() != 0; prev, block = block, bc.GetBlockByNumber(block.NumberU64()-1) {
			if prev.ParentHash() != block.Hash() {
				t.Errorf("parent block hash mismatch: have %x, want %x", prev.ParentHash(), block.Hash())
			}
		}
	} else {
		prev := bc.CurrentHeader()
		for header := bc.GetHeaderByNumber(bc.CurrentHeader().Number.Uint64() - 1); header.Number.Uint64() != 0; prev, header = header, bc.GetHeaderByNumber(header.Number.Uint64()-1) {
			if prev.ParentHash != header.Hash() {
				t.Errorf("parent header hash mismatch: have %x, want %x", prev.ParentHash, header.Hash())
			}
		}
	}
	// Make sure the chain total difficulty is the correct one
	want := new(big.Int).Add(genesis.Difficulty(), big.NewInt(td))
	if full {
		if have := bc.GetTdByHash(bc.CurrentBlock().Hash()); have.Cmp(want) != 0 {
			t.Errorf("total difficulty mismatch: have %v, want %v", have, want)
		}
	} else {
		if have := bc.GetTdByHash(bc.CurrentHeader().Hash()); have.Cmp(want) != 0 {
			t.Errorf("total difficulty mismatch: have %v, want %v", have, want)
		}
	}
}

// Tests that the insertion functions detect banned hashes.
func TestBadHeaderHashes(t *testing.T) { testBadHashes(t, false) }
func TestBadBlockHashes(t *testing.T)  { testBadHashes(t, true) }

func testBadHashes(t *testing.T, full bool) {
	// Create a pristine block chain
	db, _ := ethdb.NewMemDatabase()
	genesis, _ := WriteTestNetGenesisBlock(db)
	bc := chm(genesis, db)

	// Create a chain, ban a hash and try to import
	var err error
	if full {
		blocks := makeBlockChainWithDiff(genesis, []int{1, 2, 4}, 10)
		BadHashes[blocks[2].Header().Hash()] = true
		_, err = bc.InsertChain(blocks)
	} else {
		headers := makeHeaderChainWithDiff(genesis, []int{1, 2, 4}, 10)
		BadHashes[headers[2].Hash()] = true
		_, err = bc.InsertHeaderChain(headers, 1)
	}
	if !IsBadHashError(err) {
		t.Errorf("error mismatch: want: BadHashError, have: %v", err)
	}
}

// Tests that bad hashes are detected on boot, and the chain rolled back to a
// good state prior to the bad hash.
func TestReorgBadHeaderHashes(t *testing.T) { testReorgBadHashes(t, false) }
func TestReorgBadBlockHashes(t *testing.T)  { testReorgBadHashes(t, true) }

func testReorgBadHashes(t *testing.T, full bool) {
	// Create a pristine block chain
	db, _ := ethdb.NewMemDatabase()
	genesis, _ := WriteTestNetGenesisBlock(db)
	bc := chm(genesis, db)

	// Create a chain, import and ban afterwards
	headers := makeHeaderChainWithDiff(genesis, []int{1, 2, 3, 4}, 10)
	blocks := makeBlockChainWithDiff(genesis, []int{1, 2, 3, 4}, 10)

	if full {
		if _, err := bc.InsertChain(blocks); err != nil {
			t.Fatalf("failed to import blocks: %v", err)
		}
		if bc.CurrentBlock().Hash() != blocks[3].Hash() {
			t.Errorf("last block hash mismatch: have: %x, want %x", bc.CurrentBlock().Hash(), blocks[3].Header().Hash())
		}
		BadHashes[blocks[3].Header().Hash()] = true
		defer func() { delete(BadHashes, blocks[3].Header().Hash()) }()
	} else {
		if _, err := bc.InsertHeaderChain(headers, 1); err != nil {
			t.Fatalf("failed to import headers: %v", err)
		}
		if bc.CurrentHeader().Hash() != headers[3].Hash() {
			t.Errorf("last header hash mismatch: have: %x, want %x", bc.CurrentHeader().Hash(), headers[3].Hash())
		}
		BadHashes[headers[3].Hash()] = true
		defer func() { delete(BadHashes, headers[3].Hash()) }()
	}
	// Create a new chain manager and check it rolled back the state
	ncm, err := NewBlockChain(db, testChainConfig(), FakePow{}, new(event.TypeMux))
	if err != nil {
		t.Fatalf("failed to create new chain manager: %v", err)
	}
	if full {
		if ncm.CurrentBlock().Hash() != blocks[2].Header().Hash() {
			t.Errorf("last block hash mismatch: have: %x, want %x", ncm.CurrentBlock().Hash(), blocks[2].Header().Hash())
		}
		if blocks[2].Header().GasLimit.Cmp(ncm.GasLimit()) != 0 {
			t.Errorf("last  block gasLimit mismatch: have: %x, want %x", ncm.GasLimit(), blocks[2].Header().GasLimit)
		}
	} else {
		if ncm.CurrentHeader().Hash() != headers[2].Hash() {
			t.Errorf("last header hash mismatch: have: %x, want %x", ncm.CurrentHeader().Hash(), headers[2].Hash())
		}
	}
}

// Tests chain insertions in the face of one entity containing an invalid nonce.
func TestHeadersInsertNonceError(t *testing.T) { testInsertNonceError(t, false) }
func TestBlocksInsertNonceError(t *testing.T)  { testInsertNonceError(t, true) }

func testInsertNonceError(t *testing.T, full bool) {
	for i := 1; i < 25 && !t.Failed(); i++ {
		// Create a pristine chain and database
		db, blockchain, err := newCanonical(0, full)
		if err != nil {
			t.Fatalf("failed to create pristine chain: %v", err)
		}
		// Create and insert a chain with a failing nonce
		var (
			failAt   int
			failRes  int
			failNum  uint64
			failHash common.Hash
		)
		if full {
			blocks := makeBlockChain(blockchain, blockchain.CurrentBlock(), i, db, 0)

			failAt = rand.Int() % len(blocks)
			failNum = blocks[failAt].NumberU64()
			failHash = blocks[failAt].Hash()

			blockchain.pow = failPow{failNum}

			failRes, err = blockchain.InsertChain(blocks)
		} else {
			headers := makeHeaderChain(blockchain, blockchain.CurrentHeader(), i, db, 0)

			failAt = rand.Int() % len(headers)
			failNum = headers[failAt].Number.Uint64()
			failHash = headers[failAt].Hash()

			blockchain.pow = failPow{failNum}
			blockchain.validator = NewBlockValidator(testChainConfig(), blockchain, failPow{failNum})

			failRes, err = blockchain.InsertHeaderChain(headers, 1)
		}
		// Check that the returned error indicates the nonce failure.
		if failRes != failAt {
			t.Errorf("test %d: failure index mismatch: have %d, want %d", i, failRes, failAt)
		}
		if !IsBlockNonceErr(err) {
			t.Fatalf("test %d: error mismatch: have %v, want nonce error %T", i, err, err)
		}
		nerr := err.(*BlockNonceErr)
		if nerr.Number.Uint64() != failNum {
			t.Errorf("test %d: number mismatch: have %v, want %v", i, nerr.Number, failNum)
		}
		if nerr.Hash != failHash {
			t.Errorf("test %d: hash mismatch: have %x, want %x", i, nerr.Hash[:4], failHash[:4])
		}
		// Check that all no blocks after the failing block have been inserted.
		for j := 0; j < i-failAt; j++ {
			if full {
				if block := blockchain.GetBlockByNumber(failNum + uint64(j)); block != nil {
					t.Errorf("test %d: invalid block in chain: %v", i, block)
				}
			} else {
				if header := blockchain.GetHeaderByNumber(failNum + uint64(j)); header != nil {
					t.Errorf("test %d: invalid header in chain: %v", i, header)
				}
			}
		}
	}
}

// Tests that fast importing a block chain produces the same chain data as the
// classical full block processing.
func TestFastVsFullChains(t *testing.T) {
	// Configure and generate a sample block chain
	var (
		gendb, _ = ethdb.NewMemDatabase()
		key, _   = crypto.HexToECDSA("b71c71a67e1177ad4e901695e1b4b9ee17ae16c6668d313eac2f96dbcda3f291")
		address  = crypto.PubkeyToAddress(key.PublicKey)
		funds    = big.NewInt(1000000000)
		genesis  = GenesisBlockForTesting(gendb, address, funds)
		signer   = types.NewEIP155Signer(big.NewInt(1))
	)
<<<<<<< HEAD
	// Import the chain as an archive node for the comparison baseline
	archiveDb, _ := ethdb.NewMemDatabase()
	WriteGenesisBlockForTesting(archiveDb, GenesisAccount{address, funds})
	archive, _ := NewBlockChain(archiveDb, testChainConfig(), FakePow{}, new(event.TypeMux))
	archive.ResetWithGenesisBlock(genesis)
	blocks, receipts := GenerateChain(nil, archive, genesis, gendb, 1024, func(i int, block *BlockGen) {
=======
	blocks, receipts := GenerateChain(params.TestChainConfig, genesis, gendb, 1024, func(i int, block *BlockGen) {
>>>>>>> b70acf3c
		block.SetCoinbase(common.Address{0x00})

		// If the block number is multiple of 3, send a few bonus transactions to the miner
		if i%3 == 2 {
			for j := 0; j < i%4+1; j++ {
				tx, err := types.NewTransaction(block.TxNonce(address), common.Address{0x00}, big.NewInt(1000), params.TxGas, nil, nil).SignECDSA(signer, key)
				if err != nil {
					panic(err)
				}
				block.AddTx(tx)
			}
		}
		// If the block number is a multiple of 5, add a few bonus uncles to the block
		if i%5 == 5 {
			block.AddUncle(&types.Header{ParentHash: block.PrevBlock(i - 1).Hash(), Number: big.NewInt(int64(i - 1))})
		}
	})

	if n, err := archive.InsertChain(blocks); err != nil {
		t.Fatalf("failed to process block %d: %v", n, err)
	}
	// Fast import the chain as a non-archive node to test
	fastDb, _ := ethdb.NewMemDatabase()
	WriteGenesisBlockForTesting(fastDb, GenesisAccount{address, funds})
	fast, _ := NewBlockChain(fastDb, testChainConfig(), FakePow{}, new(event.TypeMux))

	headers := make([]*types.Header, len(blocks))
	for i, block := range blocks {
		headers[i] = block.Header()
	}
	if n, err := fast.InsertHeaderChain(headers, 1); err != nil {
		t.Fatalf("failed to insert header %d: %v", n, err)
	}
	if n, err := fast.InsertReceiptChain(blocks, receipts); err != nil {
		t.Fatalf("failed to insert receipt %d: %v", n, err)
	}
	// Iterate over all chain data components, and cross reference
	for i := 0; i < len(blocks); i++ {
		num, hash := blocks[i].NumberU64(), blocks[i].Hash()

		if ftd, atd := fast.GetTdByHash(hash), archive.GetTdByHash(hash); ftd.Cmp(atd) != 0 {
			t.Errorf("block #%d [%x]: td mismatch: have %v, want %v", num, hash, ftd, atd)
		}
		if fheader, aheader := fast.GetHeaderByHash(hash), archive.GetHeaderByHash(hash); fheader.Hash() != aheader.Hash() {
			t.Errorf("block #%d [%x]: header mismatch: have %v, want %v", num, hash, fheader, aheader)
		}
		if fblock, ablock := fast.GetBlockByHash(hash), archive.GetBlockByHash(hash); fblock.Hash() != ablock.Hash() {
			t.Errorf("block #%d [%x]: block mismatch: have %v, want %v", num, hash, fblock, ablock)
		} else if types.DeriveSha(fblock.Transactions()) != types.DeriveSha(ablock.Transactions()) {
			t.Errorf("block #%d [%x]: transactions mismatch: have %v, want %v", num, hash, fblock.Transactions(), ablock.Transactions())
		} else if types.CalcUncleHash(fblock.Uncles()) != types.CalcUncleHash(ablock.Uncles()) {
			t.Errorf("block #%d [%x]: uncles mismatch: have %v, want %v", num, hash, fblock.Uncles(), ablock.Uncles())
		}
		if freceipts, areceipts := GetBlockReceipts(fastDb, hash, GetBlockNumber(fastDb, hash)), GetBlockReceipts(archiveDb, hash, GetBlockNumber(archiveDb, hash)); types.DeriveSha(freceipts) != types.DeriveSha(areceipts) {
			t.Errorf("block #%d [%x]: receipts mismatch: have %v, want %v", num, hash, freceipts, areceipts)
		}
	}
	// Check that the canonical chains are the same between the databases
	for i := 0; i < len(blocks)+1; i++ {
		if fhash, ahash := GetCanonicalHash(fastDb, uint64(i)), GetCanonicalHash(archiveDb, uint64(i)); fhash != ahash {
			t.Errorf("block #%d: canonical hash mismatch: have %v, want %v", i, fhash, ahash)
		}
	}
}

// Tests that various import methods move the chain head pointers to the correct
// positions.
func TestLightVsFastVsFullChainHeads(t *testing.T) {
	// Configure and generate a sample block chain
	var (
		gendb, _ = ethdb.NewMemDatabase()
		key, _   = crypto.HexToECDSA("b71c71a67e1177ad4e901695e1b4b9ee17ae16c6668d313eac2f96dbcda3f291")
		address  = crypto.PubkeyToAddress(key.PublicKey)
		funds    = big.NewInt(1000000000)
		genesis  = GenesisBlockForTesting(gendb, address, funds)
	)
	height := uint64(1024)
<<<<<<< HEAD
	// Import the chain as an archive node and ensure all pointers are updated
	archiveDb, _ := ethdb.NewMemDatabase()
	WriteGenesisBlockForTesting(archiveDb, GenesisAccount{address, funds})
	archive, _ := NewBlockChain(archiveDb, testChainConfig(), FakePow{}, new(event.TypeMux))
	blocks, receipts := GenerateChain(nil, archive, genesis, gendb, int(height), nil)
=======
	blocks, receipts := GenerateChain(params.TestChainConfig, genesis, gendb, int(height), nil)
>>>>>>> b70acf3c

	// Configure a subchain to roll back
	remove := []common.Hash{}
	for _, block := range blocks[height/2:] {
		remove = append(remove, block.Hash())
	}
	// Create a small assertion method to check the three heads
	assert := func(t *testing.T, kind string, chain *BlockChain, header uint64, fast uint64, block uint64) {
		if num := chain.CurrentBlock().NumberU64(); num != block {
			t.Errorf("%s head block mismatch: have #%v, want #%v", kind, num, block)
		}
		if num := chain.CurrentFastBlock().NumberU64(); num != fast {
			t.Errorf("%s head fast-block mismatch: have #%v, want #%v", kind, num, fast)
		}
		if num := chain.CurrentHeader().Number.Uint64(); num != header {
			t.Errorf("%s head header mismatch: have #%v, want #%v", kind, num, header)
		}
	}

	if n, err := archive.InsertChain(blocks); err != nil {
		t.Fatalf("failed to process block %d: %v", n, err)
	}
	assert(t, "archive", archive, height, height, height)
	archive.Rollback(remove)
	assert(t, "archive", archive, height/2, height/2, height/2)

	// Import the chain as a non-archive node and ensure all pointers are updated
	fastDb, _ := ethdb.NewMemDatabase()
	WriteGenesisBlockForTesting(fastDb, GenesisAccount{address, funds})
	fast, _ := NewBlockChain(fastDb, testChainConfig(), FakePow{}, new(event.TypeMux))

	headers := make([]*types.Header, len(blocks))
	for i, block := range blocks {
		headers[i] = block.Header()
	}
	if n, err := fast.InsertHeaderChain(headers, 1); err != nil {
		t.Fatalf("failed to insert header %d: %v", n, err)
	}
	if n, err := fast.InsertReceiptChain(blocks, receipts); err != nil {
		t.Fatalf("failed to insert receipt %d: %v", n, err)
	}
	assert(t, "fast", fast, height, height, 0)
	fast.Rollback(remove)
	assert(t, "fast", fast, height/2, height/2, 0)

	// Import the chain as a light node and ensure all pointers are updated
	lightDb, _ := ethdb.NewMemDatabase()
	WriteGenesisBlockForTesting(lightDb, GenesisAccount{address, funds})
	light, _ := NewBlockChain(lightDb, testChainConfig(), FakePow{}, new(event.TypeMux))

	if n, err := light.InsertHeaderChain(headers, 1); err != nil {
		t.Fatalf("failed to insert header %d: %v", n, err)
	}
	assert(t, "light", light, height, 0, 0)
	light.Rollback(remove)
	assert(t, "light", light, height/2, 0, 0)
}

// Tests that chain reorganisations handle transaction removals and reinsertions.
func TestChainTxReorgs(t *testing.T) {
	params.MinGasLimit = big.NewInt(125000)      // Minimum the gas limit may ever be.
	params.GenesisGasLimit = big.NewInt(3141592) // Gas limit of the Genesis block.

	var (
		key1, _ = crypto.HexToECDSA("b71c71a67e1177ad4e901695e1b4b9ee17ae16c6668d313eac2f96dbcda3f291")
		key2, _ = crypto.HexToECDSA("8a1f9a8f95be41cd7ccb6168179afb4504aefe388d1e14474d32c45c72ce7b7a")
		key3, _ = crypto.HexToECDSA("49a7b37aa6f6645917e7b807e9d1c00d4fa71f18343b0d4122a4d2df64dd6fee")
		addr1   = crypto.PubkeyToAddress(key1.PublicKey)
		addr2   = crypto.PubkeyToAddress(key2.PublicKey)
		addr3   = crypto.PubkeyToAddress(key3.PublicKey)
		db, _   = ethdb.NewMemDatabase()
		signer  = types.NewEIP155Signer(big.NewInt(1))
	)
	genesis := WriteGenesisBlockForTesting(db,
		GenesisAccount{addr1, big.NewInt(1000000)},
		GenesisAccount{addr2, big.NewInt(1000000)},
		GenesisAccount{addr3, big.NewInt(1000000)},
	)
	// Create two transactions shared between the chains:
	//  - postponed: transaction included at a later block in the forked chain
	//  - swapped: transaction included at the same block number in the forked chain
	postponed, _ := types.NewTransaction(0, addr1, big.NewInt(1000), params.TxGas, nil, nil).SignECDSA(signer, key1)
	swapped, _ := types.NewTransaction(1, addr1, big.NewInt(1000), params.TxGas, nil, nil).SignECDSA(signer, key1)

	// Create two transactions that will be dropped by the forked chain:
	//  - pastDrop: transaction dropped retroactively from a past block
	//  - freshDrop: transaction dropped exactly at the block where the reorg is detected
	var pastDrop, freshDrop *types.Transaction

	// Create three transactions that will be added in the forked chain:
	//  - pastAdd:   transaction added before the reorganization is detected
	//  - freshAdd:  transaction added at the exact block the reorg is detected
	//  - futureAdd: transaction added after the reorg has already finished
	var pastAdd, freshAdd, futureAdd *types.Transaction
	evmux := &event.TypeMux{}
	blockchain, _ := NewBlockChain(db, testChainConfig(), FakePow{}, evmux)

<<<<<<< HEAD
	chain, _ := GenerateChain(nil, blockchain, genesis, db, 3, func(i int, gen *BlockGen) {
=======
	chain, _ := GenerateChain(params.TestChainConfig, genesis, db, 3, func(i int, gen *BlockGen) {
>>>>>>> b70acf3c
		switch i {
		case 0:
			pastDrop, _ = types.NewTransaction(gen.TxNonce(addr2), addr2, big.NewInt(1000), params.TxGas, nil, nil).SignECDSA(signer, key2)

			gen.AddTx(pastDrop)  // This transaction will be dropped in the fork from below the split point
			gen.AddTx(postponed) // This transaction will be postponed till block #3 in the fork

		case 2:
			freshDrop, _ = types.NewTransaction(gen.TxNonce(addr2), addr2, big.NewInt(1000), params.TxGas, nil, nil).SignECDSA(signer, key2)

			gen.AddTx(freshDrop) // This transaction will be dropped in the fork from exactly at the split point
			gen.AddTx(swapped)   // This transaction will be swapped out at the exact height

			gen.OffsetTime(9) // Lower the block difficulty to simulate a weaker chain
		}
	})
	// Import the chain. This runs all block validation rules.
	if i, err := blockchain.InsertChain(chain); err != nil {
		t.Fatalf("failed to insert original chain[%d]: %v", i, err)
	}

	// overwrite the old chain
<<<<<<< HEAD
	chain, _ = GenerateChain(nil, blockchain, genesis, db, 5, func(i int, gen *BlockGen) {
=======
	chain, _ = GenerateChain(params.TestChainConfig, genesis, db, 5, func(i int, gen *BlockGen) {
>>>>>>> b70acf3c
		switch i {
		case 0:
			pastAdd, _ = types.NewTransaction(gen.TxNonce(addr3), addr3, big.NewInt(1000), params.TxGas, nil, nil).SignECDSA(signer, key3)
			gen.AddTx(pastAdd) // This transaction needs to be injected during reorg

		case 2:
			gen.AddTx(postponed) // This transaction was postponed from block #1 in the original chain
			gen.AddTx(swapped)   // This transaction was swapped from the exact current spot in the original chain

			freshAdd, _ = types.NewTransaction(gen.TxNonce(addr3), addr3, big.NewInt(1000), params.TxGas, nil, nil).SignECDSA(signer, key3)
			gen.AddTx(freshAdd) // This transaction will be added exactly at reorg time

		case 3:
			futureAdd, _ = types.NewTransaction(gen.TxNonce(addr3), addr3, big.NewInt(1000), params.TxGas, nil, nil).SignECDSA(signer, key3)
			gen.AddTx(futureAdd) // This transaction will be added after a full reorg
		}
	})
	if _, err := blockchain.InsertChain(chain); err != nil {
		t.Fatalf("failed to insert forked chain: %v", err)
	}

	// removed tx
	for i, tx := range (types.Transactions{pastDrop, freshDrop}) {
		if txn, _, _, _ := GetTransaction(db, tx.Hash()); txn != nil {
			t.Errorf("drop %d: tx %v found while shouldn't have been", i, txn)
		}
		if GetReceipt(db, tx.Hash()) != nil {
			t.Errorf("drop %d: receipt found while shouldn't have been", i)
		}
	}
	// added tx
	for i, tx := range (types.Transactions{pastAdd, freshAdd, futureAdd}) {
		if txn, _, _, _ := GetTransaction(db, tx.Hash()); txn == nil {
			t.Errorf("add %d: expected tx to be found", i)
		}
		if GetReceipt(db, tx.Hash()) == nil {
			t.Errorf("add %d: expected receipt to be found", i)
		}
	}
	// shared tx
	for i, tx := range (types.Transactions{postponed, swapped}) {
		if txn, _, _, _ := GetTransaction(db, tx.Hash()); txn == nil {
			t.Errorf("share %d: expected tx to be found", i)
		}
		if GetReceipt(db, tx.Hash()) == nil {
			t.Errorf("share %d: expected receipt to be found", i)
		}
	}
}

func TestLogReorgs(t *testing.T) {
	params.MinGasLimit = big.NewInt(125000)      // Minimum the gas limit may ever be.
	params.GenesisGasLimit = big.NewInt(3141592) // Gas limit of the Genesis block.

	var (
		key1, _ = crypto.HexToECDSA("b71c71a67e1177ad4e901695e1b4b9ee17ae16c6668d313eac2f96dbcda3f291")
		addr1   = crypto.PubkeyToAddress(key1.PublicKey)
		db, _   = ethdb.NewMemDatabase()
		// this code generates a log
		code   = common.Hex2Bytes("60606040525b7f24ec1d3ff24c2f6ff210738839dbc339cd45a5294d85c79361016243157aae7b60405180905060405180910390a15b600a8060416000396000f360606040526008565b00")
		signer = types.NewEIP155Signer(big.NewInt(1))
	)
	genesis := WriteGenesisBlockForTesting(db,
		GenesisAccount{addr1, big.NewInt(10000000000000)},
	)

	evmux := &event.TypeMux{}
	blockchain, _ := NewBlockChain(db, testChainConfig(), FakePow{}, evmux)

	subs := evmux.Subscribe(RemovedLogsEvent{})
<<<<<<< HEAD
	chain, _ := GenerateChain(nil, blockchain, genesis, db, 2, func(i int, gen *BlockGen) {
=======
	chain, _ := GenerateChain(params.TestChainConfig, genesis, db, 2, func(i int, gen *BlockGen) {
>>>>>>> b70acf3c
		if i == 1 {
			tx, err := types.NewContractCreation(gen.TxNonce(addr1), new(big.Int), big.NewInt(1000000), new(big.Int), code).SignECDSA(signer, key1)
			if err != nil {
				t.Fatalf("failed to create tx: %v", err)
			}
			gen.AddTx(tx)
		}
	})
	if _, err := blockchain.InsertChain(chain); err != nil {
		t.Fatalf("failed to insert chain: %v", err)
	}

<<<<<<< HEAD
	chain, _ = GenerateChain(nil, blockchain, genesis, db, 3, func(i int, gen *BlockGen) {})
=======
	chain, _ = GenerateChain(params.TestChainConfig, genesis, db, 3, func(i int, gen *BlockGen) {})
>>>>>>> b70acf3c
	if _, err := blockchain.InsertChain(chain); err != nil {
		t.Fatalf("failed to insert forked chain: %v", err)
	}

	ev := <-subs.Chan()
	if len(ev.Data.(RemovedLogsEvent).Logs) == 0 {
		t.Error("expected logs")
	}
}

func TestReorgSideEvent(t *testing.T) {
	var (
		db, _   = ethdb.NewMemDatabase()
		key1, _ = crypto.HexToECDSA("b71c71a67e1177ad4e901695e1b4b9ee17ae16c6668d313eac2f96dbcda3f291")
		addr1   = crypto.PubkeyToAddress(key1.PublicKey)
		genesis = WriteGenesisBlockForTesting(db, GenesisAccount{addr1, big.NewInt(10000000000000)})
		signer  = types.NewEIP155Signer(big.NewInt(1))
	)

	evmux := &event.TypeMux{}
	blockchain, _ := NewBlockChain(db, testChainConfig(), FakePow{}, evmux)

<<<<<<< HEAD
	chain, _ := GenerateChain(nil, blockchain, genesis, db, 3, func(i int, gen *BlockGen) {})
=======
	chain, _ := GenerateChain(params.TestChainConfig, genesis, db, 3, func(i int, gen *BlockGen) {})
>>>>>>> b70acf3c
	if _, err := blockchain.InsertChain(chain); err != nil {
		t.Fatalf("failed to insert chain: %v", err)
	}

<<<<<<< HEAD
	replacementBlocks, _ := GenerateChain(nil, blockchain, genesis, db, 4, func(i int, gen *BlockGen) {
		tx, err := types.NewContractCreation(gen.TxNonce(addr1), new(big.Int), big.NewInt(1000000), new(big.Int), nil).SignECDSA(key1)
=======
	replacementBlocks, _ := GenerateChain(params.TestChainConfig, genesis, db, 4, func(i int, gen *BlockGen) {
		tx, err := types.NewContractCreation(gen.TxNonce(addr1), new(big.Int), big.NewInt(1000000), new(big.Int), nil).SignECDSA(signer, key1)
>>>>>>> b70acf3c
		if i == 2 {
			gen.OffsetTime(-1)
		}
		if err != nil {
			t.Fatalf("failed to create tx: %v", err)
		}
		gen.AddTx(tx)
	})
	subs := evmux.Subscribe(ChainSideEvent{})
	if _, err := blockchain.InsertChain(replacementBlocks); err != nil {
		t.Fatalf("failed to insert chain: %v", err)
	}

	// first two block of the secondary chain are for a brief moment considered
	// side chains because up to that point the first one is considered the
	// heavier chain.
	expectedSideHashes := map[common.Hash]bool{
		replacementBlocks[0].Hash(): true,
		replacementBlocks[1].Hash(): true,
		chain[0].Hash():             true,
		chain[1].Hash():             true,
		chain[2].Hash():             true,
	}

	i := 0

	const timeoutDura = 10 * time.Second
	timeout := time.NewTimer(timeoutDura)
done:
	for {
		select {
		case ev := <-subs.Chan():
			block := ev.Data.(ChainSideEvent).Block
			if _, ok := expectedSideHashes[block.Hash()]; !ok {
				t.Errorf("%d: didn't expect %x to be in side chain", i, block.Hash())
			}
			i++

			if i == len(expectedSideHashes) {
				timeout.Stop()

				break done
			}
			timeout.Reset(timeoutDura)

		case <-timeout.C:
			t.Fatal("Timeout. Possibly not all blocks were triggered for sideevent")
		}
	}

	// make sure no more events are fired
	select {
	case e := <-subs.Chan():
		t.Errorf("unexpected event fired: %v", e)
	case <-time.After(250 * time.Millisecond):
	}

}

// Tests if the canonical block can be fetched from the database during chain insertion.
func TestCanonicalBlockRetrieval(t *testing.T) {
	var (
		db, _   = ethdb.NewMemDatabase()
		genesis = WriteGenesisBlockForTesting(db)
	)

	evmux := &event.TypeMux{}
	blockchain, _ := NewBlockChain(db, testChainConfig(), FakePow{}, evmux)

	chain, _ := GenerateChain(params.TestChainConfig, genesis, db, 10, func(i int, gen *BlockGen) {})

	for i, _ := range chain {
		go func(block *types.Block) {
			// try to retrieve a block by its canonical hash and see if the block data can be retrieved.
			for {
				ch := GetCanonicalHash(db, block.NumberU64())
				if ch == (common.Hash{}) {
					continue // busy wait for canonical hash to be written
				}
				if ch != block.Hash() {
					t.Fatalf("unknown canonical hash, want %s, got %s", block.Hash().Hex(), ch.Hex())
				}
				fb := GetBlock(db, ch, block.NumberU64())
				if fb == nil {
					t.Fatalf("unable to retrieve block %d for canonical hash: %s", block.NumberU64(), ch.Hex())
				}
				if fb.Hash() != block.Hash() {
					t.Fatalf("invalid block hash for block %d, want %s, got %s", block.NumberU64(), block.Hash().Hex(), fb.Hash().Hex())
				}
				return
			}
		}(chain[i])

		blockchain.InsertChain(types.Blocks{chain[i]})
	}
}

func TestEIP155Transition(t *testing.T) {
	// Configure and generate a sample block chain
	var (
		db, _      = ethdb.NewMemDatabase()
		key, _     = crypto.HexToECDSA("b71c71a67e1177ad4e901695e1b4b9ee17ae16c6668d313eac2f96dbcda3f291")
		address    = crypto.PubkeyToAddress(key.PublicKey)
		funds      = big.NewInt(1000000000)
		deleteAddr = common.Address{1}
		genesis    = WriteGenesisBlockForTesting(db, GenesisAccount{address, funds}, GenesisAccount{deleteAddr, new(big.Int)})
		config     = &params.ChainConfig{ChainId: big.NewInt(1), EIP155Block: big.NewInt(2), HomesteadBlock: new(big.Int)}
		mux        event.TypeMux
	)

	blockchain, _ := NewBlockChain(db, config, FakePow{}, &mux)
	blocks, _ := GenerateChain(config, genesis, db, 4, func(i int, block *BlockGen) {
		var (
			tx      *types.Transaction
			err     error
			basicTx = func(signer types.Signer) (*types.Transaction, error) {
				return types.NewTransaction(block.TxNonce(address), common.Address{}, new(big.Int), big.NewInt(21000), new(big.Int), nil).SignECDSA(signer, key)
			}
		)
		switch i {
		case 0:
			tx, err = basicTx(types.HomesteadSigner{})
			if err != nil {
				t.Fatal(err)
			}
			block.AddTx(tx)
		case 2:
			tx, err = basicTx(types.HomesteadSigner{})
			if err != nil {
				t.Fatal(err)
			}
			block.AddTx(tx)

			tx, err = basicTx(types.NewEIP155Signer(config.ChainId))
			if err != nil {
				t.Fatal(err)
			}
			block.AddTx(tx)
		case 3:
			tx, err = basicTx(types.HomesteadSigner{})
			if err != nil {
				t.Fatal(err)
			}
			block.AddTx(tx)

			tx, err = basicTx(types.NewEIP155Signer(config.ChainId))
			if err != nil {
				t.Fatal(err)
			}
			block.AddTx(tx)
		}
	})

	if _, err := blockchain.InsertChain(blocks); err != nil {
		t.Fatal(err)
	}
	block := blockchain.GetBlockByNumber(1)
	if block.Transactions()[0].Protected() {
		t.Error("Expected block[0].txs[0] to not be replay protected")
	}

	block = blockchain.GetBlockByNumber(3)
	if block.Transactions()[0].Protected() {
		t.Error("Expected block[3].txs[0] to not be replay protected")
	}
	if !block.Transactions()[1].Protected() {
		t.Error("Expected block[3].txs[1] to be replay protected")
	}
	if _, err := blockchain.InsertChain(blocks[4:]); err != nil {
		t.Fatal(err)
	}

	// generate an invalid chain id transaction
	config = &params.ChainConfig{ChainId: big.NewInt(2), EIP155Block: big.NewInt(2), HomesteadBlock: new(big.Int)}
	blocks, _ = GenerateChain(config, blocks[len(blocks)-1], db, 4, func(i int, block *BlockGen) {
		var (
			tx      *types.Transaction
			err     error
			basicTx = func(signer types.Signer) (*types.Transaction, error) {
				return types.NewTransaction(block.TxNonce(address), common.Address{}, new(big.Int), big.NewInt(21000), new(big.Int), nil).SignECDSA(signer, key)
			}
		)
		switch i {
		case 0:
			tx, err = basicTx(types.NewEIP155Signer(big.NewInt(2)))
			if err != nil {
				t.Fatal(err)
			}
			block.AddTx(tx)
		}
	})
	_, err := blockchain.InsertChain(blocks)
	if err != types.ErrInvalidChainId {
		t.Error("expected error:", types.ErrInvalidChainId)
	}
}

func TestEIP161AccountRemoval(t *testing.T) {
	// Configure and generate a sample block chain
	var (
		db, _   = ethdb.NewMemDatabase()
		key, _  = crypto.HexToECDSA("b71c71a67e1177ad4e901695e1b4b9ee17ae16c6668d313eac2f96dbcda3f291")
		address = crypto.PubkeyToAddress(key.PublicKey)
		funds   = big.NewInt(1000000000)
		theAddr = common.Address{1}
		genesis = WriteGenesisBlockForTesting(db, GenesisAccount{address, funds})
		config  = &params.ChainConfig{
			ChainId:        big.NewInt(1),
			HomesteadBlock: new(big.Int),
			EIP155Block:    new(big.Int),
			EIP158Block:    big.NewInt(2),
		}
		mux event.TypeMux

		blockchain, _ = NewBlockChain(db, config, FakePow{}, &mux)
	)
	blocks, _ := GenerateChain(config, genesis, db, 3, func(i int, block *BlockGen) {
		var (
			tx     *types.Transaction
			err    error
			signer = types.NewEIP155Signer(config.ChainId)
		)
		switch i {
		case 0:
			tx, err = types.NewTransaction(block.TxNonce(address), theAddr, new(big.Int), big.NewInt(21000), new(big.Int), nil).SignECDSA(signer, key)
		case 1:
			tx, err = types.NewTransaction(block.TxNonce(address), theAddr, new(big.Int), big.NewInt(21000), new(big.Int), nil).SignECDSA(signer, key)
		case 2:
			tx, err = types.NewTransaction(block.TxNonce(address), theAddr, new(big.Int), big.NewInt(21000), new(big.Int), nil).SignECDSA(signer, key)
		}
		if err != nil {
			t.Fatal(err)
		}
		block.AddTx(tx)
	})
	// account must exist pre eip 161
	if _, err := blockchain.InsertChain(types.Blocks{blocks[0]}); err != nil {
		t.Fatal(err)
	}
	if !blockchain.stateCache.Exist(theAddr) {
		t.Error("expected account to exist")
	}

	// account needs to be deleted post eip 161
	if _, err := blockchain.InsertChain(types.Blocks{blocks[1]}); err != nil {
		t.Fatal(err)
	}
	if blockchain.stateCache.Exist(theAddr) {
		t.Error("account should not expect")
	}

	// account musn't be created post eip 161
	if _, err := blockchain.InsertChain(types.Blocks{blocks[2]}); err != nil {
		t.Fatal(err)
	}
	if blockchain.stateCache.Exist(theAddr) {
		t.Error("account should not expect")
	}
}<|MERGE_RESOLUTION|>--- conflicted
+++ resolved
@@ -27,7 +27,7 @@
 	"testing"
 	"time"
 
-	"github.com/ur-technology/urhash"
+	"github.com/hashicorp/golang-lru"
 	"github.com/ur-technology/go-ur/common"
 	"github.com/ur-technology/go-ur/core/state"
 	"github.com/ur-technology/go-ur/core/types"
@@ -38,7 +38,7 @@
 	"github.com/ur-technology/go-ur/params"
 	"github.com/ur-technology/go-ur/pow"
 	"github.com/ur-technology/go-ur/rlp"
-	"github.com/hashicorp/golang-lru"
+	"github.com/ur-technology/urhash"
 )
 
 func init() {
@@ -46,7 +46,7 @@
 }
 
 func thePow() pow.PoW {
-	pow, _ := ethash.NewForTesting()
+	pow, _ := urhash.NewForTesting()
 	return pow
 }
 
@@ -713,16 +713,12 @@
 		genesis  = GenesisBlockForTesting(gendb, address, funds)
 		signer   = types.NewEIP155Signer(big.NewInt(1))
 	)
-<<<<<<< HEAD
 	// Import the chain as an archive node for the comparison baseline
 	archiveDb, _ := ethdb.NewMemDatabase()
 	WriteGenesisBlockForTesting(archiveDb, GenesisAccount{address, funds})
 	archive, _ := NewBlockChain(archiveDb, testChainConfig(), FakePow{}, new(event.TypeMux))
 	archive.ResetWithGenesisBlock(genesis)
-	blocks, receipts := GenerateChain(nil, archive, genesis, gendb, 1024, func(i int, block *BlockGen) {
-=======
-	blocks, receipts := GenerateChain(params.TestChainConfig, genesis, gendb, 1024, func(i int, block *BlockGen) {
->>>>>>> b70acf3c
+	blocks, receipts := GenerateChain(params.TestChainConfig, archive, genesis, gendb, 1024, func(i int, block *BlockGen) {
 		block.SetCoinbase(common.Address{0x00})
 
 		// If the block number is multiple of 3, send a few bonus transactions to the miner
@@ -800,15 +796,11 @@
 		genesis  = GenesisBlockForTesting(gendb, address, funds)
 	)
 	height := uint64(1024)
-<<<<<<< HEAD
 	// Import the chain as an archive node and ensure all pointers are updated
 	archiveDb, _ := ethdb.NewMemDatabase()
 	WriteGenesisBlockForTesting(archiveDb, GenesisAccount{address, funds})
 	archive, _ := NewBlockChain(archiveDb, testChainConfig(), FakePow{}, new(event.TypeMux))
-	blocks, receipts := GenerateChain(nil, archive, genesis, gendb, int(height), nil)
-=======
-	blocks, receipts := GenerateChain(params.TestChainConfig, genesis, gendb, int(height), nil)
->>>>>>> b70acf3c
+	blocks, receipts := GenerateChain(params.TestChainConfig, archive, genesis, gendb, int(height), nil)
 
 	// Configure a subchain to roll back
 	remove := []common.Hash{}
@@ -903,14 +895,12 @@
 	//  - freshAdd:  transaction added at the exact block the reorg is detected
 	//  - futureAdd: transaction added after the reorg has already finished
 	var pastAdd, freshAdd, futureAdd *types.Transaction
+
+	// Import the chain. This runs all block validation rules.
 	evmux := &event.TypeMux{}
 	blockchain, _ := NewBlockChain(db, testChainConfig(), FakePow{}, evmux)
 
-<<<<<<< HEAD
-	chain, _ := GenerateChain(nil, blockchain, genesis, db, 3, func(i int, gen *BlockGen) {
-=======
-	chain, _ := GenerateChain(params.TestChainConfig, genesis, db, 3, func(i int, gen *BlockGen) {
->>>>>>> b70acf3c
+	chain, _ := GenerateChain(params.TestChainConfig, blockchain, genesis, db, 3, func(i int, gen *BlockGen) {
 		switch i {
 		case 0:
 			pastDrop, _ = types.NewTransaction(gen.TxNonce(addr2), addr2, big.NewInt(1000), params.TxGas, nil, nil).SignECDSA(signer, key2)
@@ -927,17 +917,13 @@
 			gen.OffsetTime(9) // Lower the block difficulty to simulate a weaker chain
 		}
 	})
-	// Import the chain. This runs all block validation rules.
+
 	if i, err := blockchain.InsertChain(chain); err != nil {
 		t.Fatalf("failed to insert original chain[%d]: %v", i, err)
 	}
 
 	// overwrite the old chain
-<<<<<<< HEAD
-	chain, _ = GenerateChain(nil, blockchain, genesis, db, 5, func(i int, gen *BlockGen) {
-=======
-	chain, _ = GenerateChain(params.TestChainConfig, genesis, db, 5, func(i int, gen *BlockGen) {
->>>>>>> b70acf3c
+	chain, _ = GenerateChain(params.TestChainConfig, blockchain, genesis, db, 5, func(i int, gen *BlockGen) {
 		switch i {
 		case 0:
 			pastAdd, _ = types.NewTransaction(gen.TxNonce(addr3), addr3, big.NewInt(1000), params.TxGas, nil, nil).SignECDSA(signer, key3)
@@ -1008,11 +994,7 @@
 	blockchain, _ := NewBlockChain(db, testChainConfig(), FakePow{}, evmux)
 
 	subs := evmux.Subscribe(RemovedLogsEvent{})
-<<<<<<< HEAD
-	chain, _ := GenerateChain(nil, blockchain, genesis, db, 2, func(i int, gen *BlockGen) {
-=======
-	chain, _ := GenerateChain(params.TestChainConfig, genesis, db, 2, func(i int, gen *BlockGen) {
->>>>>>> b70acf3c
+	chain, _ := GenerateChain(params.TestChainConfig, blockchain, genesis, db, 2, func(i int, gen *BlockGen) {
 		if i == 1 {
 			tx, err := types.NewContractCreation(gen.TxNonce(addr1), new(big.Int), big.NewInt(1000000), new(big.Int), code).SignECDSA(signer, key1)
 			if err != nil {
@@ -1025,11 +1007,7 @@
 		t.Fatalf("failed to insert chain: %v", err)
 	}
 
-<<<<<<< HEAD
-	chain, _ = GenerateChain(nil, blockchain, genesis, db, 3, func(i int, gen *BlockGen) {})
-=======
-	chain, _ = GenerateChain(params.TestChainConfig, genesis, db, 3, func(i int, gen *BlockGen) {})
->>>>>>> b70acf3c
+	chain, _ = GenerateChain(params.TestChainConfig, blockchain, genesis, db, 3, func(i int, gen *BlockGen) {})
 	if _, err := blockchain.InsertChain(chain); err != nil {
 		t.Fatalf("failed to insert forked chain: %v", err)
 	}
@@ -1052,22 +1030,13 @@
 	evmux := &event.TypeMux{}
 	blockchain, _ := NewBlockChain(db, testChainConfig(), FakePow{}, evmux)
 
-<<<<<<< HEAD
-	chain, _ := GenerateChain(nil, blockchain, genesis, db, 3, func(i int, gen *BlockGen) {})
-=======
-	chain, _ := GenerateChain(params.TestChainConfig, genesis, db, 3, func(i int, gen *BlockGen) {})
->>>>>>> b70acf3c
+	chain, _ := GenerateChain(params.TestChainConfig, blockchain, genesis, db, 3, func(i int, gen *BlockGen) {})
 	if _, err := blockchain.InsertChain(chain); err != nil {
 		t.Fatalf("failed to insert chain: %v", err)
 	}
 
-<<<<<<< HEAD
-	replacementBlocks, _ := GenerateChain(nil, blockchain, genesis, db, 4, func(i int, gen *BlockGen) {
-		tx, err := types.NewContractCreation(gen.TxNonce(addr1), new(big.Int), big.NewInt(1000000), new(big.Int), nil).SignECDSA(key1)
-=======
-	replacementBlocks, _ := GenerateChain(params.TestChainConfig, genesis, db, 4, func(i int, gen *BlockGen) {
+	replacementBlocks, _ := GenerateChain(params.TestChainConfig, blockchain, genesis, db, 4, func(i int, gen *BlockGen) {
 		tx, err := types.NewContractCreation(gen.TxNonce(addr1), new(big.Int), big.NewInt(1000000), new(big.Int), nil).SignECDSA(signer, key1)
->>>>>>> b70acf3c
 		if i == 2 {
 			gen.OffsetTime(-1)
 		}
@@ -1137,7 +1106,7 @@
 	evmux := &event.TypeMux{}
 	blockchain, _ := NewBlockChain(db, testChainConfig(), FakePow{}, evmux)
 
-	chain, _ := GenerateChain(params.TestChainConfig, genesis, db, 10, func(i int, gen *BlockGen) {})
+	chain, _ := GenerateChain(params.TestChainConfig, blockchain, genesis, db, 10, func(i int, gen *BlockGen) {})
 
 	for i, _ := range chain {
 		go func(block *types.Block) {
@@ -1179,7 +1148,7 @@
 	)
 
 	blockchain, _ := NewBlockChain(db, config, FakePow{}, &mux)
-	blocks, _ := GenerateChain(config, genesis, db, 4, func(i int, block *BlockGen) {
+	blocks, _ := GenerateChain(config, blockchain, genesis, db, 4, func(i int, block *BlockGen) {
 		var (
 			tx      *types.Transaction
 			err     error
@@ -1242,7 +1211,7 @@
 
 	// generate an invalid chain id transaction
 	config = &params.ChainConfig{ChainId: big.NewInt(2), EIP155Block: big.NewInt(2), HomesteadBlock: new(big.Int)}
-	blocks, _ = GenerateChain(config, blocks[len(blocks)-1], db, 4, func(i int, block *BlockGen) {
+	blocks, _ = GenerateChain(config, blockchain, blocks[len(blocks)-1], db, 4, func(i int, block *BlockGen) {
 		var (
 			tx      *types.Transaction
 			err     error
@@ -1284,7 +1253,7 @@
 
 		blockchain, _ = NewBlockChain(db, config, FakePow{}, &mux)
 	)
-	blocks, _ := GenerateChain(config, genesis, db, 3, func(i int, block *BlockGen) {
+	blocks, _ := GenerateChain(config, blockchain, genesis, db, 3, func(i int, block *BlockGen) {
 		var (
 			tx     *types.Transaction
 			err    error
