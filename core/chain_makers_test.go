--- conflicted
+++ resolved
@@ -50,16 +50,12 @@
 
 	// Import the chain. This runs all block validation rules.
 	evmux := &event.TypeMux{}
-	blockchain, _ := NewBlockChain(db, MakeChainConfig(), FakePow{}, evmux)
+	blockchain, _ := NewBlockChain(db, chainConfig, FakePow{}, evmux)
 
 	// This call generates a chain of 5 blocks. The function runs for
 	// each block and adds different features to gen based on the
 	// block index.
-<<<<<<< HEAD
-	chain, _ := GenerateChain(nil, blockchain, genesis, db, 5, func(i int, gen *BlockGen) {
-=======
-	chain, _ := GenerateChain(chainConfig, genesis, db, 5, func(i int, gen *BlockGen) {
->>>>>>> b70acf3c
+	chain, _ := GenerateChain(chainConfig, blockchain, genesis, db, 5, func(i int, gen *BlockGen) {
 		switch i {
 		case 0:
 			// In block 1, addr1 sends addr2 some ether.
@@ -86,13 +82,6 @@
 			gen.AddUncle(b3)
 		}
 	})
-<<<<<<< HEAD
-=======
-
-	// Import the chain. This runs all block validation rules.
-	evmux := &event.TypeMux{}
-	blockchain, _ := NewBlockChain(db, chainConfig, FakePow{}, evmux)
->>>>>>> b70acf3c
 	if i, err := blockchain.InsertChain(chain); err != nil {
 		fmt.Printf("insert error (block %d): %v\n", chain[i].NumberU64(), err)
 		return
