--- conflicted
+++ resolved
@@ -22,18 +22,11 @@
 	"testing"
 	"time"
 
-<<<<<<< HEAD
 	"github.com/ur-technology/go-ur/common"
 	"github.com/ur-technology/go-ur/core/types"
 	"github.com/ur-technology/go-ur/ethdb"
+	"github.com/ur-technology/go-ur/params"
 	"github.com/ur-technology/go-ur/pow"
-=======
-	"github.com/ethereum/go-ethereum/common"
-	"github.com/ethereum/go-ethereum/core/types"
-	"github.com/ethereum/go-ethereum/ethdb"
-	"github.com/ethereum/go-ethereum/params"
-	"github.com/ethereum/go-ethereum/pow"
->>>>>>> b70acf3c
 )
 
 // failPow is a non-validating proof of work implementation, that returns true
@@ -68,11 +61,7 @@
 	var (
 		testdb, _ = ethdb.NewMemDatabase()
 		genesis   = GenesisBlockForTesting(testdb, common.Address{}, new(big.Int))
-<<<<<<< HEAD
-		blocks, _ = GenerateChain(nil, nil, genesis, testdb, 8, nil)
-=======
-		blocks, _ = GenerateChain(params.TestChainConfig, genesis, testdb, 8, nil)
->>>>>>> b70acf3c
+		blocks, _ = GenerateChain(params.TestChainConfig, nil, genesis, testdb, 8, nil)
 	)
 	headers := make([]*types.Header, len(blocks))
 	for i, block := range blocks {
@@ -127,11 +116,7 @@
 	var (
 		testdb, _ = ethdb.NewMemDatabase()
 		genesis   = GenesisBlockForTesting(testdb, common.Address{}, new(big.Int))
-<<<<<<< HEAD
-		blocks, _ = GenerateChain(nil, nil, genesis, testdb, 8, nil)
-=======
-		blocks, _ = GenerateChain(params.TestChainConfig, genesis, testdb, 8, nil)
->>>>>>> b70acf3c
+		blocks, _ = GenerateChain(params.TestChainConfig, nil, genesis, testdb, 8, nil)
 	)
 	headers := make([]*types.Header, len(blocks))
 	for i, block := range blocks {
@@ -202,11 +187,7 @@
 	var (
 		testdb, _ = ethdb.NewMemDatabase()
 		genesis   = GenesisBlockForTesting(testdb, common.Address{}, new(big.Int))
-<<<<<<< HEAD
-		blocks, _ = GenerateChain(nil, nil, genesis, testdb, 1024, nil)
-=======
-		blocks, _ = GenerateChain(params.TestChainConfig, genesis, testdb, 1024, nil)
->>>>>>> b70acf3c
+		blocks, _ = GenerateChain(params.TestChainConfig, nil, genesis, testdb, 1024, nil)
 	)
 	headers := make([]*types.Header, len(blocks))
 	for i, block := range blocks {
