--- conflicted
+++ resolved
@@ -132,7 +132,11 @@
 		return fmt.Errorf("invalid merkle root (remote: %x local: %x)", header.Root, root)
 	}
 	// validate number of signups and total wei
-	vfyNSignups, vfyTotalWei := calculateBlockTotals(parent.NSignups(), parent.TotalWei(), header, block.Uncles(), block.Transactions())
+	msgs, err := TransactionsToMessages(block.Transactions(), types.MakeSigner(v.config, header.Number))
+	if err != nil {
+		return err
+	}
+	vfyNSignups, vfyTotalWei := calculateBlockTotals(parent.NSignups(), parent.TotalWei(), header, block.Uncles(), msgs)
 	if vfyNSignups.Cmp(header.NSignups) != 0 {
 		return fmt.Errorf("number of signups mismatch: got %s, expected %s", vfyNSignups, header.NSignups)
 	}
@@ -256,11 +260,6 @@
 			return &BlockNonceErr{header.Number, header.Hash(), header.Nonce.Uint64()}
 		}
 	}
-<<<<<<< HEAD
-
-	// If all checks passed, validate the extra-data field for hard forks
-	return ValidateDAOHeaderExtraData(config, header)
-=======
 	// If all checks passed, validate the extra-data field for hard forks
 	if err := ValidateDAOHeaderExtraData(config, header); err != nil {
 		return err
@@ -271,7 +270,6 @@
 		}
 	}
 	return nil
->>>>>>> b70acf3c
 }
 
 // CalcDifficulty is the difficulty adjustment algorithm. It returns
@@ -286,7 +284,7 @@
 }
 
 func calcDifficultyHomestead(time, parentTime uint64, parentNumber, parentDiff *big.Int) *big.Int {
-	// https://github.com/ethereum/EIPs/blob/master/EIPS/eip-2.mediawiki
+	// https://github.com/ur-technology/EIPs/blob/master/EIPS/eip-2.mediawiki
 	// algorithm:
 	// diff = (parent_diff +
 	//         (parent_diff / 2048 * max(1 - (block_timestamp - parent_timestamp) // 10, -99))
