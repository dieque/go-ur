--- conflicted
+++ resolved
@@ -160,27 +160,15 @@
 		defer db.Close()
 	}
 
-<<<<<<< HEAD
-	// Time the insertion of the new chain.
-	// State and blocks are stored in the same DB.
-	evmux := new(event.TypeMux)
-	chainman, _ := NewBlockChain(db, &ChainConfig{HomesteadBlock: new(big.Int)}, FakePow{}, evmux)
-	// Generate a chain of b.N blocks using the supplied block
-	// generator function.
-	genesis := WriteGenesisBlockForTesting(db, GenesisAccount{benchRootAddr, benchRootFunds})
-	chain, _ := GenerateChain(nil, chainman, genesis, db, b.N, gen)
-
-=======
-	// Generate a chain of b.N blocks using the supplied block
-	// generator function.
-	genesis := WriteGenesisBlockForTesting(db, GenesisAccount{benchRootAddr, benchRootFunds})
-	chain, _ := GenerateChain(params.TestChainConfig, genesis, db, b.N, gen)
-
 	// Time the insertion of the new chain.
 	// State and blocks are stored in the same DB.
 	evmux := new(event.TypeMux)
 	chainman, _ := NewBlockChain(db, &params.ChainConfig{HomesteadBlock: new(big.Int)}, FakePow{}, evmux)
->>>>>>> b70acf3c
+	// Generate a chain of b.N blocks using the supplied block
+	// generator function.
+	genesis := WriteGenesisBlockForTesting(db, GenesisAccount{benchRootAddr, benchRootFunds})
+	chain, _ := GenerateChain(params.TestChainConfig, chainman, genesis, db, b.N, gen)
+
 	defer chainman.Stop()
 	b.ReportAllocs()
 	b.ResetTimer()
