// Copyright 2015 The go-ur Authors
// This file is part of the go-ur library.
//
// The go-ur library is free software: you can redistribute it and/or modify
// it under the terms of the GNU Lesser General Public License as published by
// the Free Software Foundation, either version 3 of the License, or
// (at your option) any later version.
//
// The go-ur library is distributed in the hope that it will be useful,
// but WITHOUT ANY WARRANTY; without even the implied warranty of
// MERCHANTABILITY or FITNESS FOR A PARTICULAR PURPOSE. See the
// GNU Lesser General Public License for more details.
//
// You should have received a copy of the GNU Lesser General Public License
// along with the go-ur library. If not, see <http://www.gnu.org/licenses/>.

package rpc

import (
	"encoding/json"
	"fmt"
	"io"
	"reflect"
	"strconv"
	"strings"
	"sync"

	"github.com/ur-technology/go-ur/logger"
	"github.com/ur-technology/go-ur/logger/glog"
)

const (
<<<<<<< HEAD
	JSONRPCVersion         = "2.0"
=======
	jsonrpcVersion         = "2.0"
>>>>>>> b70acf3c
	serviceMethodSeparator = "_"
	subscribeMethod        = "eth_subscribe"
	unsubscribeMethod      = "eth_unsubscribe"
	notificationMethod     = "eth_subscription"
)

type jsonRequest struct {
	Method  string          `json:"method"`
	Version string          `json:"jsonrpc"`
	Id      json.RawMessage `json:"id,omitempty"`
	Payload json.RawMessage `json:"params,omitempty"`
}

type jsonSuccessResponse struct {
	Version string      `json:"jsonrpc"`
	Id      interface{} `json:"id,omitempty"`
	Result  interface{} `json:"result"`
}

type jsonError struct {
	Code    int         `json:"code"`
	Message string      `json:"message"`
	Data    interface{} `json:"data,omitempty"`
}

type jsonErrResponse struct {
	Version string      `json:"jsonrpc"`
	Id      interface{} `json:"id,omitempty"`
	Error   jsonError   `json:"error"`
}

type jsonSubscription struct {
	Subscription string      `json:"subscription"`
	Result       interface{} `json:"result,omitempty"`
}

type jsonNotification struct {
	Version string           `json:"jsonrpc"`
	Method  string           `json:"method"`
	Params  jsonSubscription `json:"params"`
}

// jsonCodec reads and writes JSON-RPC messages to the underlying connection. It
// also has support for parsing arguments and serializing (result) objects.
type jsonCodec struct {
	closer sync.Once          // close closed channel once
	closed chan interface{}   // closed on Close
	decMu  sync.Mutex         // guards d
	d      *json.Decoder      // decodes incoming requests
	encMu  sync.Mutex         // guards e
	e      *json.Encoder      // encodes responses
	rw     io.ReadWriteCloser // connection
}

func (err *jsonError) Error() string {
	if err.Message == "" {
		return fmt.Sprintf("json-rpc error %d", err.Code)
	}
	return err.Message
}

func (err *jsonError) ErrorCode() int {
	return err.Code
}

// NewJSONCodec creates a new RPC server codec with support for JSON-RPC 2.0
func NewJSONCodec(rwc io.ReadWriteCloser) ServerCodec {
	d := json.NewDecoder(rwc)
	d.UseNumber()
	return &jsonCodec{closed: make(chan interface{}), d: d, e: json.NewEncoder(rwc), rw: rwc}
}

// isBatch returns true when the first non-whitespace characters is '['
func isBatch(msg json.RawMessage) bool {
	for _, c := range msg {
		// skip insignificant whitespace (http://www.ietf.org/rfc/rfc4627.txt)
		if c == 0x20 || c == 0x09 || c == 0x0a || c == 0x0d {
			continue
		}
		return c == '['
	}
	return false
}

// ReadRequestHeaders will read new requests without parsing the arguments. It will
// return a collection of requests, an indication if these requests are in batch
// form or an error when the incoming message could not be read/parsed.
func (c *jsonCodec) ReadRequestHeaders() ([]rpcRequest, bool, Error) {
	c.decMu.Lock()
	defer c.decMu.Unlock()

	var incomingMsg json.RawMessage
	if err := c.d.Decode(&incomingMsg); err != nil {
		return nil, false, &invalidRequestError{err.Error()}
	}

	if isBatch(incomingMsg) {
		return parseBatchRequest(incomingMsg)
	}

	return parseRequest(incomingMsg)
}

// checkReqId returns an error when the given reqId isn't valid for RPC method calls.
// valid id's are strings, numbers or null
func checkReqId(reqId json.RawMessage) error {
	if len(reqId) == 0 {
		return fmt.Errorf("missing request id")
	}
	if _, err := strconv.ParseFloat(string(reqId), 64); err == nil {
		return nil
	}
	var str string
	if err := json.Unmarshal(reqId, &str); err == nil {
		return nil
	}
	return fmt.Errorf("invalid request id")
}

// parseRequest will parse a single request from the given RawMessage. It will return
// the parsed request, an indication if the request was a batch or an error when
// the request could not be parsed.
func parseRequest(incomingMsg json.RawMessage) ([]rpcRequest, bool, Error) {
	var in jsonRequest
	if err := json.Unmarshal(incomingMsg, &in); err != nil {
		return nil, false, &invalidMessageError{err.Error()}
	}

	if err := checkReqId(in.Id); err != nil {
		return nil, false, &invalidMessageError{err.Error()}
	}

	// subscribe are special, they will always use `subscribeMethod` as first param in the payload
	if in.Method == subscribeMethod {
		reqs := []rpcRequest{rpcRequest{id: &in.Id, isPubSub: true}}
		if len(in.Payload) > 0 {
			// first param must be subscription name
			var subscribeMethod [1]string
			if err := json.Unmarshal(in.Payload, &subscribeMethod); err != nil {
				glog.V(logger.Debug).Infof("Unable to parse subscription method: %v\n", err)
				return nil, false, &invalidRequestError{"Unable to parse subscription request"}
			}

			// all subscriptions are made on the eth service
			reqs[0].service, reqs[0].method = "eth", subscribeMethod[0]
			reqs[0].params = in.Payload
			return reqs, false, nil
		}
		return nil, false, &invalidRequestError{"Unable to parse subscription request"}
	}

	if in.Method == unsubscribeMethod {
		return []rpcRequest{rpcRequest{id: &in.Id, isPubSub: true,
			method: unsubscribeMethod, params: in.Payload}}, false, nil
	}

	elems := strings.Split(in.Method, serviceMethodSeparator)
	if len(elems) != 2 {
		return nil, false, &methodNotFoundError{in.Method, ""}
	}

	// regular RPC call
	if len(in.Payload) == 0 {
		return []rpcRequest{rpcRequest{service: replaceServiceAliasWithTarget(elems[0]), method: elems[1], id: &in.Id}}, false, nil
	}

	return []rpcRequest{rpcRequest{service: replaceServiceAliasWithTarget(elems[0]), method: elems[1], id: &in.Id, params: in.Payload}}, false, nil
}

// replaceServiceAliasWithTarget if moduleName is an alias, it is replaced with the associated actual module
func replaceServiceAliasWithTarget(serviceName string) (string) {
	if serviceName == "ur" {
		return "eth";
	}
	return serviceName;
}

// parseBatchRequest will parse a batch request into a collection of requests from the given RawMessage, an indication
// if the request was a batch or an error when the request could not be read.
func parseBatchRequest(incomingMsg json.RawMessage) ([]rpcRequest, bool, Error) {
	var in []jsonRequest
	if err := json.Unmarshal(incomingMsg, &in); err != nil {
		return nil, false, &invalidMessageError{err.Error()}
	}

	requests := make([]rpcRequest, len(in))
	for i, r := range in {
		if err := checkReqId(r.Id); err != nil {
			return nil, false, &invalidMessageError{err.Error()}
		}

		id := &in[i].Id

		// subscribe are special, they will always use `subscribeMethod` as first param in the payload
		if r.Method == subscribeMethod {
			requests[i] = rpcRequest{id: id, isPubSub: true}
			if len(r.Payload) > 0 {
				// first param must be subscription name
				var subscribeMethod [1]string
				if err := json.Unmarshal(r.Payload, &subscribeMethod); err != nil {
					glog.V(logger.Debug).Infof("Unable to parse subscription method: %v\n", err)
					return nil, false, &invalidRequestError{"Unable to parse subscription request"}
				}

				// all subscriptions are made on the eth service
				requests[i].service, requests[i].method = "eth", subscribeMethod[0]
				requests[i].params = r.Payload
				continue
			}

			return nil, true, &invalidRequestError{"Unable to parse (un)subscribe request arguments"}
		}

		if r.Method == unsubscribeMethod {
			requests[i] = rpcRequest{id: id, isPubSub: true, method: unsubscribeMethod, params: r.Payload}
			continue
		}

		if len(r.Payload) == 0 {
<<<<<<< HEAD
			requests[i] = rpcRequest{service: replaceServiceAliasWithTarget(elems[0]), method: elems[1], id: id, params: nil}
		} else {
			requests[i] = rpcRequest{service: replaceServiceAliasWithTarget(elems[0]), method: elems[1], id: id, params: r.Payload}
=======
			requests[i] = rpcRequest{id: id, params: nil}
		} else {
			requests[i] = rpcRequest{id: id, params: r.Payload}
		}
		if elem := strings.Split(r.Method, serviceMethodSeparator); len(elem) == 2 {
			requests[i].service, requests[i].method = elem[0], elem[1]
		} else {
			requests[i].err = &methodNotFoundError{r.Method, ""}
>>>>>>> b70acf3c
		}
	}

	return requests, true, nil
}

// ParseRequestArguments tries to parse the given params (json.RawMessage) with the given types. It returns the parsed
// values or an error when the parsing failed.
func (c *jsonCodec) ParseRequestArguments(argTypes []reflect.Type, params interface{}) ([]reflect.Value, Error) {
	if args, ok := params.(json.RawMessage); !ok {
		return nil, &invalidParamsError{"Invalid params supplied"}
	} else {
		return parsePositionalArguments(args, argTypes)
	}
}

// parsePositionalArguments tries to parse the given args to an array of values with the given types.
// It returns the parsed values or an error when the args could not be parsed. Missing optional arguments
// are returned as reflect.Zero values.
func parsePositionalArguments(args json.RawMessage, callbackArgs []reflect.Type) ([]reflect.Value, Error) {
	params := make([]interface{}, 0, len(callbackArgs))
	for _, t := range callbackArgs {
		params = append(params, reflect.New(t).Interface())
	}

	if err := json.Unmarshal(args, &params); err != nil {
		return nil, &invalidParamsError{err.Error()}
	}

	if len(params) > len(callbackArgs) {
		return nil, &invalidParamsError{fmt.Sprintf("too many params, want %d got %d", len(callbackArgs), len(params))}
	}

	// assume missing params are null values
	for i := len(params); i < len(callbackArgs); i++ {
		params = append(params, nil)
	}

	argValues := make([]reflect.Value, len(params))
	for i, p := range params {
		// verify that JSON null values are only supplied for optional arguments (ptr types)
		if p == nil && callbackArgs[i].Kind() != reflect.Ptr {
			return nil, &invalidParamsError{fmt.Sprintf("invalid or missing value for params[%d]", i)}
		}
		if p == nil {
			argValues[i] = reflect.Zero(callbackArgs[i])
		} else { // deref pointers values creates previously with reflect.New
			argValues[i] = reflect.ValueOf(p).Elem()
		}
	}

	return argValues, nil
}

// CreateResponse will create a JSON-RPC success response with the given id and reply as result.
func (c *jsonCodec) CreateResponse(id interface{}, reply interface{}) interface{} {
	if isHexNum(reflect.TypeOf(reply)) {
<<<<<<< HEAD
		return &JSONSuccessResponse{Version: JSONRPCVersion, Id: id, Result: fmt.Sprintf(`%#x`, reply)}
	}
	return &JSONSuccessResponse{Version: JSONRPCVersion, Id: id, Result: reply}
}

// CreateErrorResponse will create a JSON-RPC error response with the given id and error.
func (c *jsonCodec) CreateErrorResponse(id interface{}, err RPCError) interface{} {
	return &JSONErrResponse{Version: JSONRPCVersion, Id: id, Error: JSONError{Code: err.Code(), Message: err.Error()}}
=======
		return &jsonSuccessResponse{Version: jsonrpcVersion, Id: id, Result: fmt.Sprintf(`%#x`, reply)}
	}
	return &jsonSuccessResponse{Version: jsonrpcVersion, Id: id, Result: reply}
}

// CreateErrorResponse will create a JSON-RPC error response with the given id and error.
func (c *jsonCodec) CreateErrorResponse(id interface{}, err Error) interface{} {
	return &jsonErrResponse{Version: jsonrpcVersion, Id: id, Error: jsonError{Code: err.ErrorCode(), Message: err.Error()}}
>>>>>>> b70acf3c
}

// CreateErrorResponseWithInfo will create a JSON-RPC error response with the given id and error.
// info is optional and contains additional information about the error. When an empty string is passed it is ignored.
<<<<<<< HEAD
func (c *jsonCodec) CreateErrorResponseWithInfo(id interface{}, err RPCError, info interface{}) interface{} {
	return &JSONErrResponse{Version: JSONRPCVersion, Id: id,
		Error: JSONError{Code: err.Code(), Message: err.Error(), Data: info}}
=======
func (c *jsonCodec) CreateErrorResponseWithInfo(id interface{}, err Error, info interface{}) interface{} {
	return &jsonErrResponse{Version: jsonrpcVersion, Id: id,
		Error: jsonError{Code: err.ErrorCode(), Message: err.Error(), Data: info}}
>>>>>>> b70acf3c
}

// CreateNotification will create a JSON-RPC notification with the given subscription id and event as params.
func (c *jsonCodec) CreateNotification(subid string, event interface{}) interface{} {
	if isHexNum(reflect.TypeOf(event)) {
<<<<<<< HEAD
		return &jsonNotification{Version: JSONRPCVersion, Method: notificationMethod,
			Params: jsonSubscription{Subscription: subid, Result: fmt.Sprintf(`%#x`, event)}}
	}

	return &jsonNotification{Version: JSONRPCVersion, Method: notificationMethod,
=======
		return &jsonNotification{Version: jsonrpcVersion, Method: notificationMethod,
			Params: jsonSubscription{Subscription: subid, Result: fmt.Sprintf(`%#x`, event)}}
	}

	return &jsonNotification{Version: jsonrpcVersion, Method: notificationMethod,
>>>>>>> b70acf3c
		Params: jsonSubscription{Subscription: subid, Result: event}}
}

// Write message to client
func (c *jsonCodec) Write(res interface{}) error {
	c.encMu.Lock()
	defer c.encMu.Unlock()

	return c.e.Encode(res)
}

// Close the underlying connection
func (c *jsonCodec) Close() {
	c.closer.Do(func() {
		close(c.closed)
		c.rw.Close()
	})
}

// Closed returns a channel which will be closed when Close is called
func (c *jsonCodec) Closed() <-chan interface{} {
	return c.closed
}<|MERGE_RESOLUTION|>--- conflicted
+++ resolved
@@ -30,11 +30,7 @@
 )
 
 const (
-<<<<<<< HEAD
-	JSONRPCVersion         = "2.0"
-=======
 	jsonrpcVersion         = "2.0"
->>>>>>> b70acf3c
 	serviceMethodSeparator = "_"
 	subscribeMethod        = "eth_subscribe"
 	unsubscribeMethod      = "eth_unsubscribe"
@@ -204,12 +200,11 @@
 	return []rpcRequest{rpcRequest{service: replaceServiceAliasWithTarget(elems[0]), method: elems[1], id: &in.Id, params: in.Payload}}, false, nil
 }
 
-// replaceServiceAliasWithTarget if moduleName is an alias, it is replaced with the associated actual module
-func replaceServiceAliasWithTarget(serviceName string) (string) {
+func replaceServiceAliasWithTarget(serviceName string) string {
 	if serviceName == "ur" {
-		return "eth";
-	}
-	return serviceName;
+		return "eth"
+	}
+	return serviceName
 }
 
 // parseBatchRequest will parse a batch request into a collection of requests from the given RawMessage, an indication
@@ -254,11 +249,6 @@
 		}
 
 		if len(r.Payload) == 0 {
-<<<<<<< HEAD
-			requests[i] = rpcRequest{service: replaceServiceAliasWithTarget(elems[0]), method: elems[1], id: id, params: nil}
-		} else {
-			requests[i] = rpcRequest{service: replaceServiceAliasWithTarget(elems[0]), method: elems[1], id: id, params: r.Payload}
-=======
 			requests[i] = rpcRequest{id: id, params: nil}
 		} else {
 			requests[i] = rpcRequest{id: id, params: r.Payload}
@@ -267,7 +257,6 @@
 			requests[i].service, requests[i].method = elem[0], elem[1]
 		} else {
 			requests[i].err = &methodNotFoundError{r.Method, ""}
->>>>>>> b70acf3c
 		}
 	}
 
@@ -325,16 +314,6 @@
 // CreateResponse will create a JSON-RPC success response with the given id and reply as result.
 func (c *jsonCodec) CreateResponse(id interface{}, reply interface{}) interface{} {
 	if isHexNum(reflect.TypeOf(reply)) {
-<<<<<<< HEAD
-		return &JSONSuccessResponse{Version: JSONRPCVersion, Id: id, Result: fmt.Sprintf(`%#x`, reply)}
-	}
-	return &JSONSuccessResponse{Version: JSONRPCVersion, Id: id, Result: reply}
-}
-
-// CreateErrorResponse will create a JSON-RPC error response with the given id and error.
-func (c *jsonCodec) CreateErrorResponse(id interface{}, err RPCError) interface{} {
-	return &JSONErrResponse{Version: JSONRPCVersion, Id: id, Error: JSONError{Code: err.Code(), Message: err.Error()}}
-=======
 		return &jsonSuccessResponse{Version: jsonrpcVersion, Id: id, Result: fmt.Sprintf(`%#x`, reply)}
 	}
 	return &jsonSuccessResponse{Version: jsonrpcVersion, Id: id, Result: reply}
@@ -343,38 +322,23 @@
 // CreateErrorResponse will create a JSON-RPC error response with the given id and error.
 func (c *jsonCodec) CreateErrorResponse(id interface{}, err Error) interface{} {
 	return &jsonErrResponse{Version: jsonrpcVersion, Id: id, Error: jsonError{Code: err.ErrorCode(), Message: err.Error()}}
->>>>>>> b70acf3c
 }
 
 // CreateErrorResponseWithInfo will create a JSON-RPC error response with the given id and error.
 // info is optional and contains additional information about the error. When an empty string is passed it is ignored.
-<<<<<<< HEAD
-func (c *jsonCodec) CreateErrorResponseWithInfo(id interface{}, err RPCError, info interface{}) interface{} {
-	return &JSONErrResponse{Version: JSONRPCVersion, Id: id,
-		Error: JSONError{Code: err.Code(), Message: err.Error(), Data: info}}
-=======
 func (c *jsonCodec) CreateErrorResponseWithInfo(id interface{}, err Error, info interface{}) interface{} {
 	return &jsonErrResponse{Version: jsonrpcVersion, Id: id,
 		Error: jsonError{Code: err.ErrorCode(), Message: err.Error(), Data: info}}
->>>>>>> b70acf3c
 }
 
 // CreateNotification will create a JSON-RPC notification with the given subscription id and event as params.
 func (c *jsonCodec) CreateNotification(subid string, event interface{}) interface{} {
 	if isHexNum(reflect.TypeOf(event)) {
-<<<<<<< HEAD
-		return &jsonNotification{Version: JSONRPCVersion, Method: notificationMethod,
-			Params: jsonSubscription{Subscription: subid, Result: fmt.Sprintf(`%#x`, event)}}
-	}
-
-	return &jsonNotification{Version: JSONRPCVersion, Method: notificationMethod,
-=======
 		return &jsonNotification{Version: jsonrpcVersion, Method: notificationMethod,
 			Params: jsonSubscription{Subscription: subid, Result: fmt.Sprintf(`%#x`, event)}}
 	}
 
 	return &jsonNotification{Version: jsonrpcVersion, Method: notificationMethod,
->>>>>>> b70acf3c
 		Params: jsonSubscription{Subscription: subid, Result: event}}
 }
 
