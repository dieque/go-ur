--- conflicted
+++ resolved
@@ -32,13 +32,8 @@
 	notificationBufferSize = 10000 // max buffered notifications before codec is closed
 
 	MetadataApi     = "rpc"
-<<<<<<< HEAD
 	DefaultIPCApis  = "admin,debug,ur,miner,net,personal,shh,txpool,web3"
 	DefaultHTTPApis = "ur,net,web3"
-=======
-	DefaultIPCApis  = "admin,debug,eth,miner,net,personal,shh,txpool,web3"
-	DefaultHTTPApis = "eth,net,web3"
->>>>>>> b70acf3c
 )
 
 // CodecOption specifies which type of messages this codec supports
