// Copyright 2014 The go-ur Authors
// This file is part of the go-ur library.
//
// The go-ur library is free software: you can redistribute it and/or modify
// it under the terms of the GNU Lesser General Public License as published by
// the Free Software Foundation, either version 3 of the License, or
// (at your option) any later version.
//
// The go-ur library is distributed in the hope that it will be useful,
// but WITHOUT ANY WARRANTY; without even the implied warranty of
// MERCHANTABILITY or FITNESS FOR A PARTICULAR PURPOSE. See the
// GNU Lesser General Public License for more details.
//
// You should have received a copy of the GNU Lesser General Public License
// along with the go-ur library. If not, see <http://www.gnu.org/licenses/>.

package trie

import (
	"fmt"
	"io"
	"strings"

	"github.com/ur-technology/go-ur/common"
	"github.com/ur-technology/go-ur/rlp"
)

var indices = []string{"0", "1", "2", "3", "4", "5", "6", "7", "8", "9", "a", "b", "c", "d", "e", "f", "[17]"}

type node interface {
	fstring(string) string
	cache() (hashNode, bool)
<<<<<<< HEAD
=======
	canUnload(cachegen, cachelimit uint16) bool
>>>>>>> b70acf3c
}

type (
	fullNode struct {
		Children [17]node // Actual trie node data to encode/decode (needs custom encoder)
<<<<<<< HEAD
		hash     hashNode // Cached hash of the node to prevent rehashing (may be nil)
		dirty    bool     // Cached flag whether the node's new or already stored
=======
		flags    nodeFlag
>>>>>>> b70acf3c
	}
	shortNode struct {
		Key   []byte
		Val   node
<<<<<<< HEAD
		hash  hashNode // Cached hash of the node to prevent rehashing (may be nil)
		dirty bool     // Cached flag whether the node's new or already stored
=======
		flags nodeFlag
>>>>>>> b70acf3c
	}
	hashNode  []byte
	valueNode []byte
)

// EncodeRLP encodes a full node into the consensus RLP format.
<<<<<<< HEAD
func (n fullNode) EncodeRLP(w io.Writer) error {
	return rlp.Encode(w, n.Children)
}

// Cache accessors to retrieve precalculated values (avoid lengthy type switches).
func (n fullNode) cache() (hashNode, bool)  { return n.hash, n.dirty }
func (n shortNode) cache() (hashNode, bool) { return n.hash, n.dirty }
func (n hashNode) cache() (hashNode, bool)  { return nil, true }
func (n valueNode) cache() (hashNode, bool) { return nil, true }
=======
func (n *fullNode) EncodeRLP(w io.Writer) error {
	return rlp.Encode(w, n.Children)
}

func (n *fullNode) copy() *fullNode   { copy := *n; return &copy }
func (n *shortNode) copy() *shortNode { copy := *n; return &copy }

// nodeFlag contains caching-related metadata about a node.
type nodeFlag struct {
	hash  hashNode // cached hash of the node (may be nil)
	gen   uint16   // cache generation counter
	dirty bool     // whether the node has changes that must be written to the database
}

// canUnload tells whether a node can be unloaded.
func (n *nodeFlag) canUnload(cachegen, cachelimit uint16) bool {
	return !n.dirty && cachegen-n.gen >= cachelimit
}

func (n *fullNode) canUnload(gen, limit uint16) bool  { return n.flags.canUnload(gen, limit) }
func (n *shortNode) canUnload(gen, limit uint16) bool { return n.flags.canUnload(gen, limit) }
func (n hashNode) canUnload(uint16, uint16) bool      { return false }
func (n valueNode) canUnload(uint16, uint16) bool     { return false }

func (n *fullNode) cache() (hashNode, bool)  { return n.flags.hash, n.flags.dirty }
func (n *shortNode) cache() (hashNode, bool) { return n.flags.hash, n.flags.dirty }
func (n hashNode) cache() (hashNode, bool)   { return nil, true }
func (n valueNode) cache() (hashNode, bool)  { return nil, true }
>>>>>>> b70acf3c

// Pretty printing.
func (n *fullNode) String() string  { return n.fstring("") }
func (n *shortNode) String() string { return n.fstring("") }
func (n hashNode) String() string   { return n.fstring("") }
func (n valueNode) String() string  { return n.fstring("") }

func (n *fullNode) fstring(ind string) string {
	resp := fmt.Sprintf("[\n%s  ", ind)
	for i, node := range n.Children {
		if node == nil {
			resp += fmt.Sprintf("%s: <nil> ", indices[i])
		} else {
			resp += fmt.Sprintf("%s: %v", indices[i], node.fstring(ind+"  "))
		}
	}
	return resp + fmt.Sprintf("\n%s] ", ind)
}
func (n *shortNode) fstring(ind string) string {
	return fmt.Sprintf("{%x: %v} ", n.Key, n.Val.fstring(ind+"  "))
}
func (n hashNode) fstring(ind string) string {
	return fmt.Sprintf("<%x> ", []byte(n))
}
func (n valueNode) fstring(ind string) string {
	return fmt.Sprintf("%x ", []byte(n))
}

<<<<<<< HEAD
func mustDecodeNode(hash, buf []byte) node {
	n, err := decodeNode(hash, buf)
=======
func mustDecodeNode(hash, buf []byte, cachegen uint16) node {
	n, err := decodeNode(hash, buf, cachegen)
>>>>>>> b70acf3c
	if err != nil {
		panic(fmt.Sprintf("node %x: %v", hash, err))
	}
	return n
}

// decodeNode parses the RLP encoding of a trie node.
<<<<<<< HEAD
func decodeNode(hash, buf []byte) (node, error) {
=======
func decodeNode(hash, buf []byte, cachegen uint16) (node, error) {
>>>>>>> b70acf3c
	if len(buf) == 0 {
		return nil, io.ErrUnexpectedEOF
	}
	elems, _, err := rlp.SplitList(buf)
	if err != nil {
		return nil, fmt.Errorf("decode error: %v", err)
	}
	switch c, _ := rlp.CountValues(elems); c {
	case 2:
<<<<<<< HEAD
		n, err := decodeShort(hash, buf, elems)
		return n, wrapError(err, "short")
	case 17:
		n, err := decodeFull(hash, buf, elems)
=======
		n, err := decodeShort(hash, buf, elems, cachegen)
		return n, wrapError(err, "short")
	case 17:
		n, err := decodeFull(hash, buf, elems, cachegen)
>>>>>>> b70acf3c
		return n, wrapError(err, "full")
	default:
		return nil, fmt.Errorf("invalid number of list elements: %v", c)
	}
}

<<<<<<< HEAD
func decodeShort(hash, buf, elems []byte) (node, error) {
=======
func decodeShort(hash, buf, elems []byte, cachegen uint16) (node, error) {
>>>>>>> b70acf3c
	kbuf, rest, err := rlp.SplitString(elems)
	if err != nil {
		return nil, err
	}
	flag := nodeFlag{hash: hash, gen: cachegen}
	key := compactDecode(kbuf)
	if key[len(key)-1] == 16 {
		// value node
		val, _, err := rlp.SplitString(rest)
		if err != nil {
			return nil, fmt.Errorf("invalid value node: %v", err)
		}
<<<<<<< HEAD
		return shortNode{key, valueNode(val), hash, false}, nil
=======
		return &shortNode{key, append(valueNode{}, val...), flag}, nil
>>>>>>> b70acf3c
	}
	r, _, err := decodeRef(rest, cachegen)
	if err != nil {
		return nil, wrapError(err, "val")
	}
<<<<<<< HEAD
	return shortNode{key, r, hash, false}, nil
}

func decodeFull(hash, buf, elems []byte) (fullNode, error) {
	n := fullNode{hash: hash}
	for i := 0; i < 16; i++ {
		cld, rest, err := decodeRef(elems)
=======
	return &shortNode{key, r, flag}, nil
}

func decodeFull(hash, buf, elems []byte, cachegen uint16) (*fullNode, error) {
	n := &fullNode{flags: nodeFlag{hash: hash, gen: cachegen}}
	for i := 0; i < 16; i++ {
		cld, rest, err := decodeRef(elems, cachegen)
>>>>>>> b70acf3c
		if err != nil {
			return n, wrapError(err, fmt.Sprintf("[%d]", i))
		}
		n.Children[i], elems = cld, rest
	}
	val, _, err := rlp.SplitString(elems)
	if err != nil {
		return n, err
	}
	if len(val) > 0 {
<<<<<<< HEAD
		n.Children[16] = valueNode(val)
=======
		n.Children[16] = append(valueNode{}, val...)
>>>>>>> b70acf3c
	}
	return n, nil
}

const hashLen = len(common.Hash{})

func decodeRef(buf []byte, cachegen uint16) (node, []byte, error) {
	kind, val, rest, err := rlp.Split(buf)
	if err != nil {
		return nil, buf, err
	}
	switch {
	case kind == rlp.List:
		// 'embedded' node reference. The encoding must be smaller
		// than a hash in order to be valid.
		if size := len(buf) - len(rest); size > hashLen {
			err := fmt.Errorf("oversized embedded node (size is %d bytes, want size < %d)", size, hashLen)
			return nil, buf, err
		}
<<<<<<< HEAD
		n, err := decodeNode(nil, buf)
=======
		n, err := decodeNode(nil, buf, cachegen)
>>>>>>> b70acf3c
		return n, rest, err
	case kind == rlp.String && len(val) == 0:
		// empty node
		return nil, rest, nil
	case kind == rlp.String && len(val) == 32:
		return append(hashNode{}, val...), rest, nil
	default:
		return nil, nil, fmt.Errorf("invalid RLP string size %d (want 0 or 32)", len(val))
	}
}

// wraps a decoding error with information about the path to the
// invalid child node (for debugging encoding issues).
type decodeError struct {
	what  error
	stack []string
}

func wrapError(err error, ctx string) error {
	if err == nil {
		return nil
	}
	if decErr, ok := err.(*decodeError); ok {
		decErr.stack = append(decErr.stack, ctx)
		return decErr
	}
	return &decodeError{err, []string{ctx}}
}

func (err *decodeError) Error() string {
	return fmt.Sprintf("%v (decode path: %s)", err.what, strings.Join(err.stack, "<-"))
}<|MERGE_RESOLUTION|>--- conflicted
+++ resolved
@@ -30,48 +30,24 @@
 type node interface {
 	fstring(string) string
 	cache() (hashNode, bool)
-<<<<<<< HEAD
-=======
 	canUnload(cachegen, cachelimit uint16) bool
->>>>>>> b70acf3c
 }
 
 type (
 	fullNode struct {
 		Children [17]node // Actual trie node data to encode/decode (needs custom encoder)
-<<<<<<< HEAD
-		hash     hashNode // Cached hash of the node to prevent rehashing (may be nil)
-		dirty    bool     // Cached flag whether the node's new or already stored
-=======
 		flags    nodeFlag
->>>>>>> b70acf3c
 	}
 	shortNode struct {
 		Key   []byte
 		Val   node
-<<<<<<< HEAD
-		hash  hashNode // Cached hash of the node to prevent rehashing (may be nil)
-		dirty bool     // Cached flag whether the node's new or already stored
-=======
 		flags nodeFlag
->>>>>>> b70acf3c
 	}
 	hashNode  []byte
 	valueNode []byte
 )
 
 // EncodeRLP encodes a full node into the consensus RLP format.
-<<<<<<< HEAD
-func (n fullNode) EncodeRLP(w io.Writer) error {
-	return rlp.Encode(w, n.Children)
-}
-
-// Cache accessors to retrieve precalculated values (avoid lengthy type switches).
-func (n fullNode) cache() (hashNode, bool)  { return n.hash, n.dirty }
-func (n shortNode) cache() (hashNode, bool) { return n.hash, n.dirty }
-func (n hashNode) cache() (hashNode, bool)  { return nil, true }
-func (n valueNode) cache() (hashNode, bool) { return nil, true }
-=======
 func (n *fullNode) EncodeRLP(w io.Writer) error {
 	return rlp.Encode(w, n.Children)
 }
@@ -100,7 +76,6 @@
 func (n *shortNode) cache() (hashNode, bool) { return n.flags.hash, n.flags.dirty }
 func (n hashNode) cache() (hashNode, bool)   { return nil, true }
 func (n valueNode) cache() (hashNode, bool)  { return nil, true }
->>>>>>> b70acf3c
 
 // Pretty printing.
 func (n *fullNode) String() string  { return n.fstring("") }
@@ -129,13 +104,8 @@
 	return fmt.Sprintf("%x ", []byte(n))
 }
 
-<<<<<<< HEAD
-func mustDecodeNode(hash, buf []byte) node {
-	n, err := decodeNode(hash, buf)
-=======
 func mustDecodeNode(hash, buf []byte, cachegen uint16) node {
 	n, err := decodeNode(hash, buf, cachegen)
->>>>>>> b70acf3c
 	if err != nil {
 		panic(fmt.Sprintf("node %x: %v", hash, err))
 	}
@@ -143,11 +113,7 @@
 }
 
 // decodeNode parses the RLP encoding of a trie node.
-<<<<<<< HEAD
-func decodeNode(hash, buf []byte) (node, error) {
-=======
 func decodeNode(hash, buf []byte, cachegen uint16) (node, error) {
->>>>>>> b70acf3c
 	if len(buf) == 0 {
 		return nil, io.ErrUnexpectedEOF
 	}
@@ -157,28 +123,17 @@
 	}
 	switch c, _ := rlp.CountValues(elems); c {
 	case 2:
-<<<<<<< HEAD
-		n, err := decodeShort(hash, buf, elems)
-		return n, wrapError(err, "short")
-	case 17:
-		n, err := decodeFull(hash, buf, elems)
-=======
 		n, err := decodeShort(hash, buf, elems, cachegen)
 		return n, wrapError(err, "short")
 	case 17:
 		n, err := decodeFull(hash, buf, elems, cachegen)
->>>>>>> b70acf3c
 		return n, wrapError(err, "full")
 	default:
 		return nil, fmt.Errorf("invalid number of list elements: %v", c)
 	}
 }
 
-<<<<<<< HEAD
-func decodeShort(hash, buf, elems []byte) (node, error) {
-=======
 func decodeShort(hash, buf, elems []byte, cachegen uint16) (node, error) {
->>>>>>> b70acf3c
 	kbuf, rest, err := rlp.SplitString(elems)
 	if err != nil {
 		return nil, err
@@ -191,25 +146,12 @@
 		if err != nil {
 			return nil, fmt.Errorf("invalid value node: %v", err)
 		}
-<<<<<<< HEAD
-		return shortNode{key, valueNode(val), hash, false}, nil
-=======
 		return &shortNode{key, append(valueNode{}, val...), flag}, nil
->>>>>>> b70acf3c
 	}
 	r, _, err := decodeRef(rest, cachegen)
 	if err != nil {
 		return nil, wrapError(err, "val")
 	}
-<<<<<<< HEAD
-	return shortNode{key, r, hash, false}, nil
-}
-
-func decodeFull(hash, buf, elems []byte) (fullNode, error) {
-	n := fullNode{hash: hash}
-	for i := 0; i < 16; i++ {
-		cld, rest, err := decodeRef(elems)
-=======
 	return &shortNode{key, r, flag}, nil
 }
 
@@ -217,7 +159,6 @@
 	n := &fullNode{flags: nodeFlag{hash: hash, gen: cachegen}}
 	for i := 0; i < 16; i++ {
 		cld, rest, err := decodeRef(elems, cachegen)
->>>>>>> b70acf3c
 		if err != nil {
 			return n, wrapError(err, fmt.Sprintf("[%d]", i))
 		}
@@ -228,11 +169,7 @@
 		return n, err
 	}
 	if len(val) > 0 {
-<<<<<<< HEAD
-		n.Children[16] = valueNode(val)
-=======
 		n.Children[16] = append(valueNode{}, val...)
->>>>>>> b70acf3c
 	}
 	return n, nil
 }
@@ -252,11 +189,7 @@
 			err := fmt.Errorf("oversized embedded node (size is %d bytes, want size < %d)", size, hashLen)
 			return nil, buf, err
 		}
-<<<<<<< HEAD
-		n, err := decodeNode(nil, buf)
-=======
 		n, err := decodeNode(nil, buf, cachegen)
->>>>>>> b70acf3c
 		return n, rest, err
 	case kind == rlp.String && len(val) == 0:
 		// empty node
