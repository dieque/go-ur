// Copyright 2014 The go-ur Authors
// This file is part of the go-ur library.
//
// The go-ur library is free software: you can redistribute it and/or modify
// it under the terms of the GNU Lesser General Public License as published by
// the Free Software Foundation, either version 3 of the License, or
// (at your option) any later version.
//
// The go-ur library is distributed in the hope that it will be useful,
// but WITHOUT ANY WARRANTY; without even the implied warranty of
// MERCHANTABILITY or FITNESS FOR A PARTICULAR PURPOSE. See the
// GNU Lesser General Public License for more details.
//
// You should have received a copy of the GNU Lesser General Public License
// along with the go-ur library. If not, see <http://www.gnu.org/licenses/>.

package trie

import "github.com/ethereum/go-ethereum/common"

<<<<<<< HEAD
	"github.com/ur-technology/go-ur/common"
	"github.com/ur-technology/go-ur/logger"
	"github.com/ur-technology/go-ur/logger/glog"
)

// Iterator is a key-value trie iterator to traverse the data contents.
=======
// Iterator is a key-value trie iterator that traverses a Trie.
>>>>>>> b70acf3c
type Iterator struct {
	trie   *Trie
	nodeIt *NodeIterator
	keyBuf []byte

	Key   []byte // Current data key on which the iterator is positioned on
	Value []byte // Current data value on which the iterator is positioned on
}

// NewIterator creates a new key-value iterator.
func NewIterator(trie *Trie) *Iterator {
	return &Iterator{
		trie:   trie,
		nodeIt: NewNodeIterator(trie),
		keyBuf: make([]byte, 0, 64),
		Key:    nil,
	}
}

<<<<<<< HEAD
func (self *Iterator) next(node interface{}, key []byte, isIterStart bool) []byte {
	if node == nil {
		return nil
	}

	switch node := node.(type) {
	case fullNode:
		if len(key) > 0 {
			k := self.next(node.Children[key[0]], key[1:], isIterStart)
			if k != nil {
				return append([]byte{key[0]}, k...)
			}
		}

		var r byte
		if len(key) > 0 {
			r = key[0] + 1
		}

		for i := r; i < 16; i++ {
			k := self.key(node.Children[i])
			if k != nil {
				return append([]byte{i}, k...)
			}
=======
// Next moves the iterator forward one key-value entry.
func (it *Iterator) Next() bool {
	for it.nodeIt.Next() {
		if it.nodeIt.Leaf {
			it.Key = it.makeKey()
			it.Value = it.nodeIt.LeafBlob
			return true
>>>>>>> b70acf3c
		}
	}
	it.Key = nil
	it.Value = nil
	return false
}

<<<<<<< HEAD
func (self *Iterator) key(node interface{}) []byte {
	switch node := node.(type) {
	case shortNode:
		// Leaf node
		k := remTerm(node.Key)
		if vnode, ok := node.Val.(valueNode); ok {
			self.Value = vnode
			return k
		}
		return append(k, self.key(node.Val)...)
	case fullNode:
		if node.Children[16] != nil {
			self.Value = node.Children[16].(valueNode)
			return []byte{16}
		}
		for i := 0; i < 16; i++ {
			k := self.key(node.Children[i])
			if k != nil {
				return append([]byte{byte(i)}, k...)
=======
func (it *Iterator) makeKey() []byte {
	key := it.keyBuf[:0]
	for _, se := range it.nodeIt.stack {
		switch node := se.node.(type) {
		case *fullNode:
			if se.child <= 16 {
				key = append(key, byte(se.child))
			}
		case *shortNode:
			if hasTerm(node.Key) {
				key = append(key, node.Key[:len(node.Key)-1]...)
			} else {
				key = append(key, node.Key...)
>>>>>>> b70acf3c
			}
		}
	}
	return decodeCompact(key)
}

// nodeIteratorState represents the iteration state at one particular node of the
// trie, which can be resumed at a later invocation.
type nodeIteratorState struct {
	hash   common.Hash // Hash of the node being iterated (nil if not standalone)
	node   node        // Trie node being iterated
	parent common.Hash // Hash of the first full ancestor node (nil if current is the root)
	child  int         // Child to be processed next
}

// NodeIterator is an iterator to traverse the trie post-order.
type NodeIterator struct {
	trie  *Trie                // Trie being iterated
	stack []*nodeIteratorState // Hierarchy of trie nodes persisting the iteration state

	Hash     common.Hash // Hash of the current node being iterated (nil if not standalone)
	Node     node        // Current node being iterated (internal representation)
	Parent   common.Hash // Hash of the first full ancestor node (nil if current is the root)
	Leaf     bool        // Flag whether the current node is a value (data) node
	LeafBlob []byte      // Data blob contained within a leaf (otherwise nil)

	Error error // Failure set in case of an internal error in the iterator
}

// NewNodeIterator creates an post-order trie iterator.
func NewNodeIterator(trie *Trie) *NodeIterator {
	if trie.Hash() == emptyState {
		return new(NodeIterator)
	}
	return &NodeIterator{trie: trie}
}

// Next moves the iterator to the next node, returning whether there are any
// further nodes. In case of an internal error this method returns false and
// sets the Error field to the encountered failure.
func (it *NodeIterator) Next() bool {
	// If the iterator failed previously, don't do anything
	if it.Error != nil {
		return false
	}
	// Otherwise step forward with the iterator and report any errors
	if err := it.step(); err != nil {
		it.Error = err
		return false
	}
	return it.retrieve()
}

// step moves the iterator to the next node of the trie.
func (it *NodeIterator) step() error {
	if it.trie == nil {
		// Abort if we reached the end of the iteration
		return nil
	}
	if len(it.stack) == 0 {
<<<<<<< HEAD
		// Always start with a collapsed root
		root := it.trie.Hash()
		it.stack = append(it.stack, &nodeIteratorState{node: hashNode(root[:]), child: -1})
		if it.stack[0].node == nil {
			return fmt.Errorf("root node missing: %x", it.trie.Hash())
=======
		// Initialize the iterator if we've just started.
		root := it.trie.Hash()
		state := &nodeIteratorState{node: it.trie.root, child: -1}
		if root != emptyRoot {
			state.hash = root
>>>>>>> b70acf3c
		}
		it.stack = append(it.stack, state)
	} else {
		// Continue iterating at the previous node otherwise.
		it.stack = it.stack[:len(it.stack)-1]
		if len(it.stack) == 0 {
			it.trie = nil
			return nil
		}
	}

	// Continue iteration to the next child
	for {
		parent := it.stack[len(it.stack)-1]
		ancestor := parent.hash
		if (ancestor == common.Hash{}) {
			ancestor = parent.parent
		}
		if node, ok := parent.node.(*fullNode); ok {
			// Full node, traverse all children, then the node itself
			if parent.child >= len(node.Children) {
				break
			}
			for parent.child++; parent.child < len(node.Children); parent.child++ {
				if current := node.Children[parent.child]; current != nil {
<<<<<<< HEAD
					it.stack = append(it.stack, &nodeIteratorState{node: current, parent: ancestor, child: -1})
=======
					it.stack = append(it.stack, &nodeIteratorState{
						hash:   common.BytesToHash(node.flags.hash),
						node:   current,
						parent: ancestor,
						child:  -1,
					})
>>>>>>> b70acf3c
					break
				}
			}
		} else if node, ok := parent.node.(*shortNode); ok {
			// Short node, traverse the pointer singleton child, then the node itself
			if parent.child >= 0 {
				break
			}
			parent.child++
			it.stack = append(it.stack, &nodeIteratorState{
				hash:   common.BytesToHash(node.flags.hash),
				node:   node.Val,
				parent: ancestor,
				child:  -1,
			})
		} else if hash, ok := parent.node.(hashNode); ok {
			// Hash node, resolve the hash child from the database, then the node itself
			if parent.child >= 0 {
				break
			}
			parent.child++

			node, err := it.trie.resolveHash(hash, nil, nil)
			if err != nil {
				return err
			}
			it.stack = append(it.stack, &nodeIteratorState{
				hash:   common.BytesToHash(hash),
				node:   node,
				parent: ancestor,
				child:  -1,
			})
		} else {
			break
		}
	}
	return nil
}

// retrieve pulls and caches the current trie node the iterator is traversing.
// In case of a value node, the additional leaf blob is also populated with the
// data contents for external interpretation.
//
// The method returns whether there are any more data left for inspection.
func (it *NodeIterator) retrieve() bool {
	// Clear out any previously set values
	it.Hash, it.Node, it.Parent, it.Leaf, it.LeafBlob = common.Hash{}, nil, common.Hash{}, false, nil

	// If the iteration's done, return no available data
	if it.trie == nil {
		return false
	}
	// Otherwise retrieve the current node and resolve leaf accessors
	state := it.stack[len(it.stack)-1]

	it.Hash, it.Node, it.Parent = state.hash, state.node, state.parent
	if value, ok := it.Node.(valueNode); ok {
		it.Leaf, it.LeafBlob = true, []byte(value)
	}
	return true
}<|MERGE_RESOLUTION|>--- conflicted
+++ resolved
@@ -16,18 +16,9 @@
 
 package trie
 
-import "github.com/ethereum/go-ethereum/common"
-
-<<<<<<< HEAD
-	"github.com/ur-technology/go-ur/common"
-	"github.com/ur-technology/go-ur/logger"
-	"github.com/ur-technology/go-ur/logger/glog"
-)
-
-// Iterator is a key-value trie iterator to traverse the data contents.
-=======
+import "github.com/ur-technology/go-ur/common"
+
 // Iterator is a key-value trie iterator that traverses a Trie.
->>>>>>> b70acf3c
 type Iterator struct {
 	trie   *Trie
 	nodeIt *NodeIterator
@@ -47,32 +38,6 @@
 	}
 }
 
-<<<<<<< HEAD
-func (self *Iterator) next(node interface{}, key []byte, isIterStart bool) []byte {
-	if node == nil {
-		return nil
-	}
-
-	switch node := node.(type) {
-	case fullNode:
-		if len(key) > 0 {
-			k := self.next(node.Children[key[0]], key[1:], isIterStart)
-			if k != nil {
-				return append([]byte{key[0]}, k...)
-			}
-		}
-
-		var r byte
-		if len(key) > 0 {
-			r = key[0] + 1
-		}
-
-		for i := r; i < 16; i++ {
-			k := self.key(node.Children[i])
-			if k != nil {
-				return append([]byte{i}, k...)
-			}
-=======
 // Next moves the iterator forward one key-value entry.
 func (it *Iterator) Next() bool {
 	for it.nodeIt.Next() {
@@ -80,7 +45,6 @@
 			it.Key = it.makeKey()
 			it.Value = it.nodeIt.LeafBlob
 			return true
->>>>>>> b70acf3c
 		}
 	}
 	it.Key = nil
@@ -88,27 +52,6 @@
 	return false
 }
 
-<<<<<<< HEAD
-func (self *Iterator) key(node interface{}) []byte {
-	switch node := node.(type) {
-	case shortNode:
-		// Leaf node
-		k := remTerm(node.Key)
-		if vnode, ok := node.Val.(valueNode); ok {
-			self.Value = vnode
-			return k
-		}
-		return append(k, self.key(node.Val)...)
-	case fullNode:
-		if node.Children[16] != nil {
-			self.Value = node.Children[16].(valueNode)
-			return []byte{16}
-		}
-		for i := 0; i < 16; i++ {
-			k := self.key(node.Children[i])
-			if k != nil {
-				return append([]byte{byte(i)}, k...)
-=======
 func (it *Iterator) makeKey() []byte {
 	key := it.keyBuf[:0]
 	for _, se := range it.nodeIt.stack {
@@ -122,7 +65,6 @@
 				key = append(key, node.Key[:len(node.Key)-1]...)
 			} else {
 				key = append(key, node.Key...)
->>>>>>> b70acf3c
 			}
 		}
 	}
@@ -183,19 +125,11 @@
 		return nil
 	}
 	if len(it.stack) == 0 {
-<<<<<<< HEAD
-		// Always start with a collapsed root
-		root := it.trie.Hash()
-		it.stack = append(it.stack, &nodeIteratorState{node: hashNode(root[:]), child: -1})
-		if it.stack[0].node == nil {
-			return fmt.Errorf("root node missing: %x", it.trie.Hash())
-=======
 		// Initialize the iterator if we've just started.
 		root := it.trie.Hash()
 		state := &nodeIteratorState{node: it.trie.root, child: -1}
 		if root != emptyRoot {
 			state.hash = root
->>>>>>> b70acf3c
 		}
 		it.stack = append(it.stack, state)
 	} else {
@@ -221,16 +155,12 @@
 			}
 			for parent.child++; parent.child < len(node.Children); parent.child++ {
 				if current := node.Children[parent.child]; current != nil {
-<<<<<<< HEAD
-					it.stack = append(it.stack, &nodeIteratorState{node: current, parent: ancestor, child: -1})
-=======
 					it.stack = append(it.stack, &nodeIteratorState{
 						hash:   common.BytesToHash(node.flags.hash),
 						node:   current,
 						parent: ancestor,
 						child:  -1,
 					})
->>>>>>> b70acf3c
 					break
 				}
 			}
