--- conflicted
+++ resolved
@@ -176,11 +176,7 @@
 	var fromIncluded, toIncluded bool
 	if len(self.from) > 0 {
 		for _, from := range self.from {
-<<<<<<< HEAD
-			if types.BloomLookup(block.LogsBloom, from) {
-=======
-			if BloomLookup(block.LogsBloom, from) || bytes.Equal(block.Coinbase, from) {
->>>>>>> 3d9a4e70
+			if types.BloomLookup(block.LogsBloom, from) || bytes.Equal(block.Coinbase, from) {
 				fromIncluded = true
 				break
 			}
@@ -191,11 +187,7 @@
 
 	if len(self.to) > 0 {
 		for _, to := range self.to {
-<<<<<<< HEAD
-			if types.BloomLookup(block.LogsBloom, ethutil.U256(new(big.Int).Add(ethutil.Big1, ethutil.BigD(to))).Bytes()) {
-=======
-			if BloomLookup(block.LogsBloom, ethutil.U256(new(big.Int).Add(ethutil.Big1, ethutil.BigD(to))).Bytes()) || bytes.Equal(block.Coinbase, to) {
->>>>>>> 3d9a4e70
+			if types.BloomLookup(block.LogsBloom, ethutil.U256(new(big.Int).Add(ethutil.Big1, ethutil.BigD(to))).Bytes()) || bytes.Equal(block.Coinbase, to) {
 				toIncluded = true
 				break
 			}
